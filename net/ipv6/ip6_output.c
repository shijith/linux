/*
 *	IPv6 output functions
 *	Linux INET6 implementation
 *
 *	Authors:
 *	Pedro Roque		<roque@di.fc.ul.pt>
 *
 *	Based on linux/net/ipv4/ip_output.c
 *
 *	This program is free software; you can redistribute it and/or
 *      modify it under the terms of the GNU General Public License
 *      as published by the Free Software Foundation; either version
 *      2 of the License, or (at your option) any later version.
 *
 *	Changes:
 *	A.N.Kuznetsov	:	airthmetics in fragmentation.
 *				extension headers are implemented.
 *				route changes now work.
 *				ip6_forward does not confuse sniffers.
 *				etc.
 *
 *      H. von Brand    :       Added missing #include <linux/string.h>
 *	Imran Patel	:	frag id should be in NBO
 *      Kazunori MIYAZAWA @USAGI
 *			:       add ip6_append_data and related functions
 *				for datagram xmit
 */

#include <linux/errno.h>
#include <linux/kernel.h>
#include <linux/string.h>
#include <linux/socket.h>
#include <linux/net.h>
#include <linux/netdevice.h>
#include <linux/if_arp.h>
#include <linux/in6.h>
#include <linux/tcp.h>
#include <linux/route.h>
#include <linux/module.h>
#include <linux/slab.h>

#include <linux/bpf-cgroup.h>
#include <linux/netfilter.h>
#include <linux/netfilter_ipv6.h>

#include <net/sock.h>
#include <net/snmp.h>

#include <net/ipv6.h>
#include <net/ndisc.h>
#include <net/protocol.h>
#include <net/ip6_route.h>
#include <net/addrconf.h>
#include <net/rawv6.h>
#include <net/icmp.h>
#include <net/xfrm.h>
#include <net/checksum.h>
#include <linux/mroute6.h>
#include <net/l3mdev.h>
#include <net/lwtunnel.h>

static int ip6_finish_output2(struct net *net, struct sock *sk, struct sk_buff *skb)
{
	struct dst_entry *dst = skb_dst(skb);
	struct net_device *dev = dst->dev;
	struct neighbour *neigh;
	struct in6_addr *nexthop;
	int ret;

	if (ipv6_addr_is_multicast(&ipv6_hdr(skb)->daddr)) {
		struct inet6_dev *idev = ip6_dst_idev(skb_dst(skb));

		if (!(dev->flags & IFF_LOOPBACK) && sk_mc_loop(sk) &&
		    ((mroute6_socket(net, skb) &&
		     !(IP6CB(skb)->flags & IP6SKB_FORWARDED)) ||
		     ipv6_chk_mcast_addr(dev, &ipv6_hdr(skb)->daddr,
					 &ipv6_hdr(skb)->saddr))) {
			struct sk_buff *newskb = skb_clone(skb, GFP_ATOMIC);

			/* Do not check for IFF_ALLMULTI; multicast routing
			   is not supported in any case.
			 */
			if (newskb)
				NF_HOOK(NFPROTO_IPV6, NF_INET_POST_ROUTING,
					net, sk, newskb, NULL, newskb->dev,
					dev_loopback_xmit);

			if (ipv6_hdr(skb)->hop_limit == 0) {
				IP6_INC_STATS(net, idev,
					      IPSTATS_MIB_OUTDISCARDS);
				kfree_skb(skb);
				return 0;
			}
		}

		IP6_UPD_PO_STATS(net, idev, IPSTATS_MIB_OUTMCAST, skb->len);

		if (IPV6_ADDR_MC_SCOPE(&ipv6_hdr(skb)->daddr) <=
		    IPV6_ADDR_SCOPE_NODELOCAL &&
		    !(dev->flags & IFF_LOOPBACK)) {
			kfree_skb(skb);
			return 0;
		}
	}

	if (lwtunnel_xmit_redirect(dst->lwtstate)) {
		int res = lwtunnel_xmit(skb);

		if (res < 0 || res == LWTUNNEL_XMIT_DONE)
			return res;
	}

	rcu_read_lock_bh();
	nexthop = rt6_nexthop((struct rt6_info *)dst, &ipv6_hdr(skb)->daddr);
	neigh = __ipv6_neigh_lookup_noref(dst->dev, nexthop);
	if (unlikely(!neigh))
		neigh = __neigh_create(&nd_tbl, nexthop, dst->dev, false);
	if (!IS_ERR(neigh)) {
		sock_confirm_neigh(skb, neigh);
		ret = neigh_output(neigh, skb);
		rcu_read_unlock_bh();
		return ret;
	}
	rcu_read_unlock_bh();

	IP6_INC_STATS(net, ip6_dst_idev(dst), IPSTATS_MIB_OUTNOROUTES);
	kfree_skb(skb);
	return -EINVAL;
}

static int ip6_finish_output(struct net *net, struct sock *sk, struct sk_buff *skb)
{
	int ret;

	ret = BPF_CGROUP_RUN_PROG_INET_EGRESS(sk, skb);
	if (ret) {
		kfree_skb(skb);
		return ret;
	}

	if ((skb->len > ip6_skb_dst_mtu(skb) && !skb_is_gso(skb)) ||
	    dst_allfrag(skb_dst(skb)) ||
	    (IP6CB(skb)->frag_max_size && skb->len > IP6CB(skb)->frag_max_size))
		return ip6_fragment(net, sk, skb, ip6_finish_output2);
	else
		return ip6_finish_output2(net, sk, skb);
}

int ip6_output(struct net *net, struct sock *sk, struct sk_buff *skb)
{
	struct net_device *dev = skb_dst(skb)->dev;
	struct inet6_dev *idev = ip6_dst_idev(skb_dst(skb));

	skb->protocol = htons(ETH_P_IPV6);
	skb->dev = dev;

	if (unlikely(idev->cnf.disable_ipv6)) {
		IP6_INC_STATS(net, idev, IPSTATS_MIB_OUTDISCARDS);
		kfree_skb(skb);
		return 0;
	}

	return NF_HOOK_COND(NFPROTO_IPV6, NF_INET_POST_ROUTING,
			    net, sk, skb, NULL, dev,
			    ip6_finish_output,
			    !(IP6CB(skb)->flags & IP6SKB_REROUTED));
}

/*
 * xmit an sk_buff (used by TCP, SCTP and DCCP)
 * Note : socket lock is not held for SYNACK packets, but might be modified
 * by calls to skb_set_owner_w() and ipv6_local_error(),
 * which are using proper atomic operations or spinlocks.
 */
int ip6_xmit(const struct sock *sk, struct sk_buff *skb, struct flowi6 *fl6,
	     __u32 mark, struct ipv6_txoptions *opt, int tclass)
{
	struct net *net = sock_net(sk);
	const struct ipv6_pinfo *np = inet6_sk(sk);
	struct in6_addr *first_hop = &fl6->daddr;
	struct dst_entry *dst = skb_dst(skb);
	struct ipv6hdr *hdr;
	u8  proto = fl6->flowi6_proto;
	int seg_len = skb->len;
	int hlimit = -1;
	u32 mtu;

	if (opt) {
		unsigned int head_room;

		/* First: exthdrs may take lots of space (~8K for now)
		   MAX_HEADER is not enough.
		 */
		head_room = opt->opt_nflen + opt->opt_flen;
		seg_len += head_room;
		head_room += sizeof(struct ipv6hdr) + LL_RESERVED_SPACE(dst->dev);

		if (skb_headroom(skb) < head_room) {
			struct sk_buff *skb2 = skb_realloc_headroom(skb, head_room);
			if (!skb2) {
				IP6_INC_STATS(net, ip6_dst_idev(skb_dst(skb)),
					      IPSTATS_MIB_OUTDISCARDS);
				kfree_skb(skb);
				return -ENOBUFS;
			}
			consume_skb(skb);
			skb = skb2;
			/* skb_set_owner_w() changes sk->sk_wmem_alloc atomically,
			 * it is safe to call in our context (socket lock not held)
			 */
			skb_set_owner_w(skb, (struct sock *)sk);
		}
		if (opt->opt_flen)
			ipv6_push_frag_opts(skb, opt, &proto);
		if (opt->opt_nflen)
			ipv6_push_nfrag_opts(skb, opt, &proto, &first_hop,
					     &fl6->saddr);
	}

	skb_push(skb, sizeof(struct ipv6hdr));
	skb_reset_network_header(skb);
	hdr = ipv6_hdr(skb);

	/*
	 *	Fill in the IPv6 header
	 */
	if (np)
		hlimit = np->hop_limit;
	if (hlimit < 0)
		hlimit = ip6_dst_hoplimit(dst);

	ip6_flow_hdr(hdr, tclass, ip6_make_flowlabel(net, skb, fl6->flowlabel,
						     np->autoflowlabel, fl6));

	hdr->payload_len = htons(seg_len);
	hdr->nexthdr = proto;
	hdr->hop_limit = hlimit;

	hdr->saddr = fl6->saddr;
	hdr->daddr = *first_hop;

	skb->protocol = htons(ETH_P_IPV6);
	skb->priority = sk->sk_priority;
	skb->mark = mark;

	mtu = dst_mtu(dst);
	if ((skb->len <= mtu) || skb->ignore_df || skb_is_gso(skb)) {
		IP6_UPD_PO_STATS(net, ip6_dst_idev(skb_dst(skb)),
			      IPSTATS_MIB_OUT, skb->len);

		/* if egress device is enslaved to an L3 master device pass the
		 * skb to its handler for processing
		 */
		skb = l3mdev_ip6_out((struct sock *)sk, skb);
		if (unlikely(!skb))
			return 0;

		/* hooks should never assume socket lock is held.
		 * we promote our socket to non const
		 */
		return NF_HOOK(NFPROTO_IPV6, NF_INET_LOCAL_OUT,
			       net, (struct sock *)sk, skb, NULL, dst->dev,
			       dst_output);
	}

	skb->dev = dst->dev;
	/* ipv6_local_error() does not require socket lock,
	 * we promote our socket to non const
	 */
	ipv6_local_error((struct sock *)sk, EMSGSIZE, fl6, mtu);

	IP6_INC_STATS(net, ip6_dst_idev(skb_dst(skb)), IPSTATS_MIB_FRAGFAILS);
	kfree_skb(skb);
	return -EMSGSIZE;
}
EXPORT_SYMBOL(ip6_xmit);

static int ip6_call_ra_chain(struct sk_buff *skb, int sel)
{
	struct ip6_ra_chain *ra;
	struct sock *last = NULL;

	read_lock(&ip6_ra_lock);
	for (ra = ip6_ra_chain; ra; ra = ra->next) {
		struct sock *sk = ra->sk;
		if (sk && ra->sel == sel &&
		    (!sk->sk_bound_dev_if ||
		     sk->sk_bound_dev_if == skb->dev->ifindex)) {
			if (last) {
				struct sk_buff *skb2 = skb_clone(skb, GFP_ATOMIC);
				if (skb2)
					rawv6_rcv(last, skb2);
			}
			last = sk;
		}
	}

	if (last) {
		rawv6_rcv(last, skb);
		read_unlock(&ip6_ra_lock);
		return 1;
	}
	read_unlock(&ip6_ra_lock);
	return 0;
}

static int ip6_forward_proxy_check(struct sk_buff *skb)
{
	struct ipv6hdr *hdr = ipv6_hdr(skb);
	u8 nexthdr = hdr->nexthdr;
	__be16 frag_off;
	int offset;

	if (ipv6_ext_hdr(nexthdr)) {
		offset = ipv6_skip_exthdr(skb, sizeof(*hdr), &nexthdr, &frag_off);
		if (offset < 0)
			return 0;
	} else
		offset = sizeof(struct ipv6hdr);

	if (nexthdr == IPPROTO_ICMPV6) {
		struct icmp6hdr *icmp6;

		if (!pskb_may_pull(skb, (skb_network_header(skb) +
					 offset + 1 - skb->data)))
			return 0;

		icmp6 = (struct icmp6hdr *)(skb_network_header(skb) + offset);

		switch (icmp6->icmp6_type) {
		case NDISC_ROUTER_SOLICITATION:
		case NDISC_ROUTER_ADVERTISEMENT:
		case NDISC_NEIGHBOUR_SOLICITATION:
		case NDISC_NEIGHBOUR_ADVERTISEMENT:
		case NDISC_REDIRECT:
			/* For reaction involving unicast neighbor discovery
			 * message destined to the proxied address, pass it to
			 * input function.
			 */
			return 1;
		default:
			break;
		}
	}

	/*
	 * The proxying router can't forward traffic sent to a link-local
	 * address, so signal the sender and discard the packet. This
	 * behavior is clarified by the MIPv6 specification.
	 */
	if (ipv6_addr_type(&hdr->daddr) & IPV6_ADDR_LINKLOCAL) {
		dst_link_failure(skb);
		return -1;
	}

	return 0;
}

static inline int ip6_forward_finish(struct net *net, struct sock *sk,
				     struct sk_buff *skb)
{
	return dst_output(net, sk, skb);
}

static unsigned int ip6_dst_mtu_forward(const struct dst_entry *dst)
{
	unsigned int mtu;
	struct inet6_dev *idev;

	if (dst_metric_locked(dst, RTAX_MTU)) {
		mtu = dst_metric_raw(dst, RTAX_MTU);
		if (mtu)
			return mtu;
	}

	mtu = IPV6_MIN_MTU;
	rcu_read_lock();
	idev = __in6_dev_get(dst->dev);
	if (idev)
		mtu = idev->cnf.mtu6;
	rcu_read_unlock();

	return mtu;
}

static bool ip6_pkt_too_big(const struct sk_buff *skb, unsigned int mtu)
{
	if (skb->len <= mtu)
		return false;

	/* ipv6 conntrack defrag sets max_frag_size + ignore_df */
	if (IP6CB(skb)->frag_max_size && IP6CB(skb)->frag_max_size > mtu)
		return true;

	if (skb->ignore_df)
		return false;

	if (skb_is_gso(skb) && skb_gso_validate_mtu(skb, mtu))
		return false;

	return true;
}

int ip6_forward(struct sk_buff *skb)
{
	struct dst_entry *dst = skb_dst(skb);
	struct ipv6hdr *hdr = ipv6_hdr(skb);
	struct inet6_skb_parm *opt = IP6CB(skb);
	struct net *net = dev_net(dst->dev);
	u32 mtu;

	if (net->ipv6.devconf_all->forwarding == 0)
		goto error;

	if (skb->pkt_type != PACKET_HOST)
		goto drop;

	if (unlikely(skb->sk))
		goto drop;

	if (skb_warn_if_lro(skb))
		goto drop;

	if (!xfrm6_policy_check(NULL, XFRM_POLICY_FWD, skb)) {
		__IP6_INC_STATS(net, ip6_dst_idev(dst),
				IPSTATS_MIB_INDISCARDS);
		goto drop;
	}

	skb_forward_csum(skb);

	/*
	 *	We DO NOT make any processing on
	 *	RA packets, pushing them to user level AS IS
	 *	without ane WARRANTY that application will be able
	 *	to interpret them. The reason is that we
	 *	cannot make anything clever here.
	 *
	 *	We are not end-node, so that if packet contains
	 *	AH/ESP, we cannot make anything.
	 *	Defragmentation also would be mistake, RA packets
	 *	cannot be fragmented, because there is no warranty
	 *	that different fragments will go along one path. --ANK
	 */
	if (unlikely(opt->flags & IP6SKB_ROUTERALERT)) {
		if (ip6_call_ra_chain(skb, ntohs(opt->ra)))
			return 0;
	}

	/*
	 *	check and decrement ttl
	 */
	if (hdr->hop_limit <= 1) {
		/* Force OUTPUT device used as source address */
		skb->dev = dst->dev;
		icmpv6_send(skb, ICMPV6_TIME_EXCEED, ICMPV6_EXC_HOPLIMIT, 0);
		__IP6_INC_STATS(net, ip6_dst_idev(dst),
				IPSTATS_MIB_INHDRERRORS);

		kfree_skb(skb);
		return -ETIMEDOUT;
	}

	/* XXX: idev->cnf.proxy_ndp? */
	if (net->ipv6.devconf_all->proxy_ndp &&
	    pneigh_lookup(&nd_tbl, net, &hdr->daddr, skb->dev, 0)) {
		int proxied = ip6_forward_proxy_check(skb);
		if (proxied > 0)
			return ip6_input(skb);
		else if (proxied < 0) {
			__IP6_INC_STATS(net, ip6_dst_idev(dst),
					IPSTATS_MIB_INDISCARDS);
			goto drop;
		}
	}

	if (!xfrm6_route_forward(skb)) {
		__IP6_INC_STATS(net, ip6_dst_idev(dst),
				IPSTATS_MIB_INDISCARDS);
		goto drop;
	}
	dst = skb_dst(skb);

	/* IPv6 specs say nothing about it, but it is clear that we cannot
	   send redirects to source routed frames.
	   We don't send redirects to frames decapsulated from IPsec.
	 */
	if (skb->dev == dst->dev && opt->srcrt == 0 && !skb_sec_path(skb)) {
		struct in6_addr *target = NULL;
		struct inet_peer *peer;
		struct rt6_info *rt;

		/*
		 *	incoming and outgoing devices are the same
		 *	send a redirect.
		 */

		rt = (struct rt6_info *) dst;
		if (rt->rt6i_flags & RTF_GATEWAY)
			target = &rt->rt6i_gateway;
		else
			target = &hdr->daddr;

		peer = inet_getpeer_v6(net->ipv6.peers, &hdr->daddr, 1);

		/* Limit redirects both by destination (here)
		   and by source (inside ndisc_send_redirect)
		 */
		if (inet_peer_xrlim_allow(peer, 1*HZ))
			ndisc_send_redirect(skb, target);
		if (peer)
			inet_putpeer(peer);
	} else {
		int addrtype = ipv6_addr_type(&hdr->saddr);

		/* This check is security critical. */
		if (addrtype == IPV6_ADDR_ANY ||
		    addrtype & (IPV6_ADDR_MULTICAST | IPV6_ADDR_LOOPBACK))
			goto error;
		if (addrtype & IPV6_ADDR_LINKLOCAL) {
			icmpv6_send(skb, ICMPV6_DEST_UNREACH,
				    ICMPV6_NOT_NEIGHBOUR, 0);
			goto error;
		}
	}

	mtu = ip6_dst_mtu_forward(dst);
	if (mtu < IPV6_MIN_MTU)
		mtu = IPV6_MIN_MTU;

	if (ip6_pkt_too_big(skb, mtu)) {
		/* Again, force OUTPUT device used as source address */
		skb->dev = dst->dev;
		icmpv6_send(skb, ICMPV6_PKT_TOOBIG, 0, mtu);
		__IP6_INC_STATS(net, ip6_dst_idev(dst),
				IPSTATS_MIB_INTOOBIGERRORS);
		__IP6_INC_STATS(net, ip6_dst_idev(dst),
				IPSTATS_MIB_FRAGFAILS);
		kfree_skb(skb);
		return -EMSGSIZE;
	}

	if (skb_cow(skb, dst->dev->hard_header_len)) {
		__IP6_INC_STATS(net, ip6_dst_idev(dst),
				IPSTATS_MIB_OUTDISCARDS);
		goto drop;
	}

	hdr = ipv6_hdr(skb);

	/* Mangling hops number delayed to point after skb COW */

	hdr->hop_limit--;

	__IP6_INC_STATS(net, ip6_dst_idev(dst), IPSTATS_MIB_OUTFORWDATAGRAMS);
	__IP6_ADD_STATS(net, ip6_dst_idev(dst), IPSTATS_MIB_OUTOCTETS, skb->len);
	return NF_HOOK(NFPROTO_IPV6, NF_INET_FORWARD,
		       net, NULL, skb, skb->dev, dst->dev,
		       ip6_forward_finish);

error:
	__IP6_INC_STATS(net, ip6_dst_idev(dst), IPSTATS_MIB_INADDRERRORS);
drop:
	kfree_skb(skb);
	return -EINVAL;
}

static void ip6_copy_metadata(struct sk_buff *to, struct sk_buff *from)
{
	to->pkt_type = from->pkt_type;
	to->priority = from->priority;
	to->protocol = from->protocol;
	skb_dst_drop(to);
	skb_dst_set(to, dst_clone(skb_dst(from)));
	to->dev = from->dev;
	to->mark = from->mark;

#ifdef CONFIG_NET_SCHED
	to->tc_index = from->tc_index;
#endif
	nf_copy(to, from);
	skb_copy_secmark(to, from);
}

int ip6_fragment(struct net *net, struct sock *sk, struct sk_buff *skb,
		 int (*output)(struct net *, struct sock *, struct sk_buff *))
{
	struct sk_buff *frag;
	struct rt6_info *rt = (struct rt6_info *)skb_dst(skb);
	struct ipv6_pinfo *np = skb->sk && !dev_recursion_level() ?
				inet6_sk(skb->sk) : NULL;
	struct ipv6hdr *tmp_hdr;
	struct frag_hdr *fh;
	unsigned int mtu, hlen, left, len;
	int hroom, troom;
	__be32 frag_id;
	int ptr, offset = 0, err = 0;
	u8 *prevhdr, nexthdr = 0;

	err = ip6_find_1stfragopt(skb, &prevhdr);
	if (err < 0)
		goto fail;
	hlen = err;
	nexthdr = *prevhdr;

	mtu = ip6_skb_dst_mtu(skb);

	/* We must not fragment if the socket is set to force MTU discovery
	 * or if the skb it not generated by a local socket.
	 */
	if (unlikely(!skb->ignore_df && skb->len > mtu))
		goto fail_toobig;

	if (IP6CB(skb)->frag_max_size) {
		if (IP6CB(skb)->frag_max_size > mtu)
			goto fail_toobig;

		/* don't send fragments larger than what we received */
		mtu = IP6CB(skb)->frag_max_size;
		if (mtu < IPV6_MIN_MTU)
			mtu = IPV6_MIN_MTU;
	}

	if (np && np->frag_size < mtu) {
		if (np->frag_size)
			mtu = np->frag_size;
	}
	if (mtu < hlen + sizeof(struct frag_hdr) + 8)
		goto fail_toobig;
	mtu -= hlen + sizeof(struct frag_hdr);

	frag_id = ipv6_select_ident(net, &ipv6_hdr(skb)->daddr,
				    &ipv6_hdr(skb)->saddr);

	if (skb->ip_summed == CHECKSUM_PARTIAL &&
	    (err = skb_checksum_help(skb)))
		goto fail;

	hroom = LL_RESERVED_SPACE(rt->dst.dev);
	if (skb_has_frag_list(skb)) {
		unsigned int first_len = skb_pagelen(skb);
		struct sk_buff *frag2;

		if (first_len - hlen > mtu ||
		    ((first_len - hlen) & 7) ||
		    skb_cloned(skb) ||
		    skb_headroom(skb) < (hroom + sizeof(struct frag_hdr)))
			goto slow_path;

		skb_walk_frags(skb, frag) {
			/* Correct geometry. */
			if (frag->len > mtu ||
			    ((frag->len & 7) && frag->next) ||
			    skb_headroom(frag) < (hlen + hroom + sizeof(struct frag_hdr)))
				goto slow_path_clean;

			/* Partially cloned skb? */
			if (skb_shared(frag))
				goto slow_path_clean;

			BUG_ON(frag->sk);
			if (skb->sk) {
				frag->sk = skb->sk;
				frag->destructor = sock_wfree;
			}
			skb->truesize -= frag->truesize;
		}

		err = 0;
		offset = 0;
		/* BUILD HEADER */

		*prevhdr = NEXTHDR_FRAGMENT;
		tmp_hdr = kmemdup(skb_network_header(skb), hlen, GFP_ATOMIC);
		if (!tmp_hdr) {
			err = -ENOMEM;
			goto fail;
		}
		frag = skb_shinfo(skb)->frag_list;
		skb_frag_list_init(skb);

		__skb_pull(skb, hlen);
		fh = __skb_push(skb, sizeof(struct frag_hdr));
		__skb_push(skb, hlen);
		skb_reset_network_header(skb);
		memcpy(skb_network_header(skb), tmp_hdr, hlen);

		fh->nexthdr = nexthdr;
		fh->reserved = 0;
		fh->frag_off = htons(IP6_MF);
		fh->identification = frag_id;

		first_len = skb_pagelen(skb);
		skb->data_len = first_len - skb_headlen(skb);
		skb->len = first_len;
		ipv6_hdr(skb)->payload_len = htons(first_len -
						   sizeof(struct ipv6hdr));

		for (;;) {
			/* Prepare header of the next frame,
			 * before previous one went down. */
			if (frag) {
				frag->ip_summed = CHECKSUM_NONE;
				skb_reset_transport_header(frag);
				fh = __skb_push(frag, sizeof(struct frag_hdr));
				__skb_push(frag, hlen);
				skb_reset_network_header(frag);
				memcpy(skb_network_header(frag), tmp_hdr,
				       hlen);
				offset += skb->len - hlen - sizeof(struct frag_hdr);
				fh->nexthdr = nexthdr;
				fh->reserved = 0;
				fh->frag_off = htons(offset);
				if (frag->next)
					fh->frag_off |= htons(IP6_MF);
				fh->identification = frag_id;
				ipv6_hdr(frag)->payload_len =
						htons(frag->len -
						      sizeof(struct ipv6hdr));
				ip6_copy_metadata(frag, skb);
			}

			err = output(net, sk, skb);
			if (!err)
				IP6_INC_STATS(net, ip6_dst_idev(&rt->dst),
					      IPSTATS_MIB_FRAGCREATES);

			if (err || !frag)
				break;

			skb = frag;
			frag = skb->next;
			skb->next = NULL;
		}

		kfree(tmp_hdr);

		if (err == 0) {
			IP6_INC_STATS(net, ip6_dst_idev(&rt->dst),
				      IPSTATS_MIB_FRAGOKS);
			return 0;
		}

		kfree_skb_list(frag);

		IP6_INC_STATS(net, ip6_dst_idev(&rt->dst),
			      IPSTATS_MIB_FRAGFAILS);
		return err;

slow_path_clean:
		skb_walk_frags(skb, frag2) {
			if (frag2 == frag)
				break;
			frag2->sk = NULL;
			frag2->destructor = NULL;
			skb->truesize += frag2->truesize;
		}
	}

slow_path:
	left = skb->len - hlen;		/* Space per frame */
	ptr = hlen;			/* Where to start from */

	/*
	 *	Fragment the datagram.
	 */

	troom = rt->dst.dev->needed_tailroom;

	/*
	 *	Keep copying data until we run out.
	 */
	while (left > 0)	{
		u8 *fragnexthdr_offset;

		len = left;
		/* IF: it doesn't fit, use 'mtu' - the data space left */
		if (len > mtu)
			len = mtu;
		/* IF: we are not sending up to and including the packet end
		   then align the next start on an eight byte boundary */
		if (len < left)	{
			len &= ~7;
		}

		/* Allocate buffer */
		frag = alloc_skb(len + hlen + sizeof(struct frag_hdr) +
				 hroom + troom, GFP_ATOMIC);
		if (!frag) {
			err = -ENOMEM;
			goto fail;
		}

		/*
		 *	Set up data on packet
		 */

		ip6_copy_metadata(frag, skb);
		skb_reserve(frag, hroom);
		skb_put(frag, len + hlen + sizeof(struct frag_hdr));
		skb_reset_network_header(frag);
		fh = (struct frag_hdr *)(skb_network_header(frag) + hlen);
		frag->transport_header = (frag->network_header + hlen +
					  sizeof(struct frag_hdr));

		/*
		 *	Charge the memory for the fragment to any owner
		 *	it might possess
		 */
		if (skb->sk)
			skb_set_owner_w(frag, skb->sk);

		/*
		 *	Copy the packet header into the new buffer.
		 */
		skb_copy_from_linear_data(skb, skb_network_header(frag), hlen);

		fragnexthdr_offset = skb_network_header(frag);
		fragnexthdr_offset += prevhdr - skb_network_header(skb);
		*fragnexthdr_offset = NEXTHDR_FRAGMENT;

		/*
		 *	Build fragment header.
		 */
		fh->nexthdr = nexthdr;
		fh->reserved = 0;
		fh->identification = frag_id;

		/*
		 *	Copy a block of the IP datagram.
		 */
		BUG_ON(skb_copy_bits(skb, ptr, skb_transport_header(frag),
				     len));
		left -= len;

		fh->frag_off = htons(offset);
		if (left > 0)
			fh->frag_off |= htons(IP6_MF);
		ipv6_hdr(frag)->payload_len = htons(frag->len -
						    sizeof(struct ipv6hdr));

		ptr += len;
		offset += len;

		/*
		 *	Put this fragment into the sending queue.
		 */
		err = output(net, sk, frag);
		if (err)
			goto fail;

		IP6_INC_STATS(net, ip6_dst_idev(skb_dst(skb)),
			      IPSTATS_MIB_FRAGCREATES);
	}
	IP6_INC_STATS(net, ip6_dst_idev(skb_dst(skb)),
		      IPSTATS_MIB_FRAGOKS);
	consume_skb(skb);
	return err;

fail_toobig:
	if (skb->sk && dst_allfrag(skb_dst(skb)))
		sk_nocaps_add(skb->sk, NETIF_F_GSO_MASK);

	icmpv6_send(skb, ICMPV6_PKT_TOOBIG, 0, mtu);
	err = -EMSGSIZE;

fail:
	IP6_INC_STATS(net, ip6_dst_idev(skb_dst(skb)),
		      IPSTATS_MIB_FRAGFAILS);
	kfree_skb(skb);
	return err;
}

static inline int ip6_rt_check(const struct rt6key *rt_key,
			       const struct in6_addr *fl_addr,
			       const struct in6_addr *addr_cache)
{
	return (rt_key->plen != 128 || !ipv6_addr_equal(fl_addr, &rt_key->addr)) &&
		(!addr_cache || !ipv6_addr_equal(fl_addr, addr_cache));
}

static struct dst_entry *ip6_sk_dst_check(struct sock *sk,
					  struct dst_entry *dst,
					  const struct flowi6 *fl6)
{
	struct ipv6_pinfo *np = inet6_sk(sk);
	struct rt6_info *rt;

	if (!dst)
		goto out;

	if (dst->ops->family != AF_INET6) {
		dst_release(dst);
		return NULL;
	}

	rt = (struct rt6_info *)dst;
	/* Yes, checking route validity in not connected
	 * case is not very simple. Take into account,
	 * that we do not support routing by source, TOS,
	 * and MSG_DONTROUTE		--ANK (980726)
	 *
	 * 1. ip6_rt_check(): If route was host route,
	 *    check that cached destination is current.
	 *    If it is network route, we still may
	 *    check its validity using saved pointer
	 *    to the last used address: daddr_cache.
	 *    We do not want to save whole address now,
	 *    (because main consumer of this service
	 *    is tcp, which has not this problem),
	 *    so that the last trick works only on connected
	 *    sockets.
	 * 2. oif also should be the same.
	 */
	if (ip6_rt_check(&rt->rt6i_dst, &fl6->daddr, np->daddr_cache) ||
#ifdef CONFIG_IPV6_SUBTREES
	    ip6_rt_check(&rt->rt6i_src, &fl6->saddr, np->saddr_cache) ||
#endif
	   (!(fl6->flowi6_flags & FLOWI_FLAG_SKIP_NH_OIF) &&
	      (fl6->flowi6_oif && fl6->flowi6_oif != dst->dev->ifindex))) {
		dst_release(dst);
		dst = NULL;
	}

out:
	return dst;
}

static int ip6_dst_lookup_tail(struct net *net, const struct sock *sk,
			       struct dst_entry **dst, struct flowi6 *fl6)
{
#ifdef CONFIG_IPV6_OPTIMISTIC_DAD
	struct neighbour *n;
	struct rt6_info *rt;
#endif
	int err;
	int flags = 0;

	/* The correct way to handle this would be to do
	 * ip6_route_get_saddr, and then ip6_route_output; however,
	 * the route-specific preferred source forces the
	 * ip6_route_output call _before_ ip6_route_get_saddr.
	 *
	 * In source specific routing (no src=any default route),
	 * ip6_route_output will fail given src=any saddr, though, so
	 * that's why we try it again later.
	 */
	if (ipv6_addr_any(&fl6->saddr) && (!*dst || !(*dst)->error)) {
		struct rt6_info *rt;
		bool had_dst = *dst != NULL;

		if (!had_dst)
			*dst = ip6_route_output(net, sk, fl6);
		rt = (*dst)->error ? NULL : (struct rt6_info *)*dst;
		err = ip6_route_get_saddr(net, rt, &fl6->daddr,
					  sk ? inet6_sk(sk)->srcprefs : 0,
					  &fl6->saddr);
		if (err)
			goto out_err_release;

		/* If we had an erroneous initial result, pretend it
		 * never existed and let the SA-enabled version take
		 * over.
		 */
		if (!had_dst && (*dst)->error) {
			dst_release(*dst);
			*dst = NULL;
		}

		if (fl6->flowi6_oif)
			flags |= RT6_LOOKUP_F_IFACE;
	}

	if (!*dst)
		*dst = ip6_route_output_flags(net, sk, fl6, flags);

	err = (*dst)->error;
	if (err)
		goto out_err_release;

#ifdef CONFIG_IPV6_OPTIMISTIC_DAD
	/*
	 * Here if the dst entry we've looked up
	 * has a neighbour entry that is in the INCOMPLETE
	 * state and the src address from the flow is
	 * marked as OPTIMISTIC, we release the found
	 * dst entry and replace it instead with the
	 * dst entry of the nexthop router
	 */
	rt = (struct rt6_info *) *dst;
	rcu_read_lock_bh();
	n = __ipv6_neigh_lookup_noref(rt->dst.dev,
				      rt6_nexthop(rt, &fl6->daddr));
	err = n && !(n->nud_state & NUD_VALID) ? -EINVAL : 0;
	rcu_read_unlock_bh();

	if (err) {
		struct inet6_ifaddr *ifp;
		struct flowi6 fl_gw6;
		int redirect;

		ifp = ipv6_get_ifaddr(net, &fl6->saddr,
				      (*dst)->dev, 1);

		redirect = (ifp && ifp->flags & IFA_F_OPTIMISTIC);
		if (ifp)
			in6_ifa_put(ifp);

		if (redirect) {
			/*
			 * We need to get the dst entry for the
			 * default router instead
			 */
			dst_release(*dst);
			memcpy(&fl_gw6, fl6, sizeof(struct flowi6));
			memset(&fl_gw6.daddr, 0, sizeof(struct in6_addr));
			*dst = ip6_route_output(net, sk, &fl_gw6);
			err = (*dst)->error;
			if (err)
				goto out_err_release;
		}
	}
#endif
	if (ipv6_addr_v4mapped(&fl6->saddr) &&
	    !(ipv6_addr_v4mapped(&fl6->daddr) || ipv6_addr_any(&fl6->daddr))) {
		err = -EAFNOSUPPORT;
		goto out_err_release;
	}

	return 0;

out_err_release:
	dst_release(*dst);
	*dst = NULL;

	if (err == -ENETUNREACH)
		IP6_INC_STATS(net, NULL, IPSTATS_MIB_OUTNOROUTES);
	return err;
}

/**
 *	ip6_dst_lookup - perform route lookup on flow
 *	@sk: socket which provides route info
 *	@dst: pointer to dst_entry * for result
 *	@fl6: flow to lookup
 *
 *	This function performs a route lookup on the given flow.
 *
 *	It returns zero on success, or a standard errno code on error.
 */
int ip6_dst_lookup(struct net *net, struct sock *sk, struct dst_entry **dst,
		   struct flowi6 *fl6)
{
	*dst = NULL;
	return ip6_dst_lookup_tail(net, sk, dst, fl6);
}
EXPORT_SYMBOL_GPL(ip6_dst_lookup);

/**
 *	ip6_dst_lookup_flow - perform route lookup on flow with ipsec
 *	@sk: socket which provides route info
 *	@fl6: flow to lookup
 *	@final_dst: final destination address for ipsec lookup
 *
 *	This function performs a route lookup on the given flow.
 *
 *	It returns a valid dst pointer on success, or a pointer encoded
 *	error code.
 */
struct dst_entry *ip6_dst_lookup_flow(const struct sock *sk, struct flowi6 *fl6,
				      const struct in6_addr *final_dst)
{
	struct dst_entry *dst = NULL;
	int err;

	err = ip6_dst_lookup_tail(sock_net(sk), sk, &dst, fl6);
	if (err)
		return ERR_PTR(err);
	if (final_dst)
		fl6->daddr = *final_dst;

	return xfrm_lookup_route(sock_net(sk), dst, flowi6_to_flowi(fl6), sk, 0);
}
EXPORT_SYMBOL_GPL(ip6_dst_lookup_flow);

/**
 *	ip6_sk_dst_lookup_flow - perform socket cached route lookup on flow
 *	@sk: socket which provides the dst cache and route info
 *	@fl6: flow to lookup
 *	@final_dst: final destination address for ipsec lookup
 *
 *	This function performs a route lookup on the given flow with the
 *	possibility of using the cached route in the socket if it is valid.
 *	It will take the socket dst lock when operating on the dst cache.
 *	As a result, this function can only be used in process context.
 *
 *	It returns a valid dst pointer on success, or a pointer encoded
 *	error code.
 */
struct dst_entry *ip6_sk_dst_lookup_flow(struct sock *sk, struct flowi6 *fl6,
					 const struct in6_addr *final_dst)
{
	struct dst_entry *dst = sk_dst_check(sk, inet6_sk(sk)->dst_cookie);

	dst = ip6_sk_dst_check(sk, dst, fl6);
	if (!dst)
		dst = ip6_dst_lookup_flow(sk, fl6, final_dst);

	return dst;
}
EXPORT_SYMBOL_GPL(ip6_sk_dst_lookup_flow);

static inline struct ipv6_opt_hdr *ip6_opt_dup(struct ipv6_opt_hdr *src,
					       gfp_t gfp)
{
	return src ? kmemdup(src, (src->hdrlen + 1) * 8, gfp) : NULL;
}

static inline struct ipv6_rt_hdr *ip6_rthdr_dup(struct ipv6_rt_hdr *src,
						gfp_t gfp)
{
	return src ? kmemdup(src, (src->hdrlen + 1) * 8, gfp) : NULL;
}

static void ip6_append_data_mtu(unsigned int *mtu,
				int *maxfraglen,
				unsigned int fragheaderlen,
				struct sk_buff *skb,
				struct rt6_info *rt,
				unsigned int orig_mtu)
{
	if (!(rt->dst.flags & DST_XFRM_TUNNEL)) {
		if (!skb) {
			/* first fragment, reserve header_len */
			*mtu = orig_mtu - rt->dst.header_len;

		} else {
			/*
			 * this fragment is not first, the headers
			 * space is regarded as data space.
			 */
			*mtu = orig_mtu;
		}
		*maxfraglen = ((*mtu - fragheaderlen) & ~7)
			      + fragheaderlen - sizeof(struct frag_hdr);
	}
}

static int ip6_setup_cork(struct sock *sk, struct inet_cork_full *cork,
			  struct inet6_cork *v6_cork, struct ipcm6_cookie *ipc6,
			  struct rt6_info *rt, struct flowi6 *fl6)
{
	struct ipv6_pinfo *np = inet6_sk(sk);
	unsigned int mtu;
	struct ipv6_txoptions *opt = ipc6->opt;

	/*
	 * setup for corking
	 */
	if (opt) {
		if (WARN_ON(v6_cork->opt))
			return -EINVAL;

		v6_cork->opt = kzalloc(sizeof(*opt), sk->sk_allocation);
		if (unlikely(!v6_cork->opt))
			return -ENOBUFS;

		v6_cork->opt->tot_len = sizeof(*opt);
		v6_cork->opt->opt_flen = opt->opt_flen;
		v6_cork->opt->opt_nflen = opt->opt_nflen;

		v6_cork->opt->dst0opt = ip6_opt_dup(opt->dst0opt,
						    sk->sk_allocation);
		if (opt->dst0opt && !v6_cork->opt->dst0opt)
			return -ENOBUFS;

		v6_cork->opt->dst1opt = ip6_opt_dup(opt->dst1opt,
						    sk->sk_allocation);
		if (opt->dst1opt && !v6_cork->opt->dst1opt)
			return -ENOBUFS;

		v6_cork->opt->hopopt = ip6_opt_dup(opt->hopopt,
						   sk->sk_allocation);
		if (opt->hopopt && !v6_cork->opt->hopopt)
			return -ENOBUFS;

		v6_cork->opt->srcrt = ip6_rthdr_dup(opt->srcrt,
						    sk->sk_allocation);
		if (opt->srcrt && !v6_cork->opt->srcrt)
			return -ENOBUFS;

		/* need source address above miyazawa*/
	}
	dst_hold(&rt->dst);
	cork->base.dst = &rt->dst;
	cork->fl.u.ip6 = *fl6;
	v6_cork->hop_limit = ipc6->hlimit;
	v6_cork->tclass = ipc6->tclass;
	if (rt->dst.flags & DST_XFRM_TUNNEL)
		mtu = np->pmtudisc >= IPV6_PMTUDISC_PROBE ?
		      rt->dst.dev->mtu : dst_mtu(&rt->dst);
	else
		mtu = np->pmtudisc >= IPV6_PMTUDISC_PROBE ?
		      rt->dst.dev->mtu : dst_mtu(rt->dst.path);
	if (np->frag_size < mtu) {
		if (np->frag_size)
			mtu = np->frag_size;
	}
	cork->base.fragsize = mtu;
	if (dst_allfrag(rt->dst.path))
		cork->base.flags |= IPCORK_ALLFRAG;
	cork->base.length = 0;

	return 0;
}

static int __ip6_append_data(struct sock *sk,
			     struct flowi6 *fl6,
			     struct sk_buff_head *queue,
			     struct inet_cork *cork,
			     struct inet6_cork *v6_cork,
			     struct page_frag *pfrag,
			     int getfrag(void *from, char *to, int offset,
					 int len, int odd, struct sk_buff *skb),
			     void *from, int length, int transhdrlen,
			     unsigned int flags, struct ipcm6_cookie *ipc6,
			     const struct sockcm_cookie *sockc)
{
	struct sk_buff *skb, *skb_prev = NULL;
	unsigned int maxfraglen, fragheaderlen, mtu, orig_mtu;
	int exthdrlen = 0;
	int dst_exthdrlen = 0;
	int hh_len;
	int copy;
	int err;
	int offset = 0;
	__u8 tx_flags = 0;
	u32 tskey = 0;
	struct rt6_info *rt = (struct rt6_info *)cork->dst;
	struct ipv6_txoptions *opt = v6_cork->opt;
	int csummode = CHECKSUM_NONE;
	unsigned int maxnonfragsize, headersize;

	skb = skb_peek_tail(queue);
	if (!skb) {
		exthdrlen = opt ? opt->opt_flen : 0;
		dst_exthdrlen = rt->dst.header_len - rt->rt6i_nfheader_len;
	}

	mtu = cork->fragsize;
	orig_mtu = mtu;

	hh_len = LL_RESERVED_SPACE(rt->dst.dev);

	fragheaderlen = sizeof(struct ipv6hdr) + rt->rt6i_nfheader_len +
			(opt ? opt->opt_nflen : 0);
	maxfraglen = ((mtu - fragheaderlen) & ~7) + fragheaderlen -
		     sizeof(struct frag_hdr);

	headersize = sizeof(struct ipv6hdr) +
		     (opt ? opt->opt_flen + opt->opt_nflen : 0) +
		     (dst_allfrag(&rt->dst) ?
		      sizeof(struct frag_hdr) : 0) +
		     rt->rt6i_nfheader_len;

	if (cork->length + length > mtu - headersize && ipc6->dontfrag &&
	    (sk->sk_protocol == IPPROTO_UDP ||
	     sk->sk_protocol == IPPROTO_RAW)) {
		ipv6_local_rxpmtu(sk, fl6, mtu - headersize +
				sizeof(struct ipv6hdr));
		goto emsgsize;
	}

	if (ip6_sk_ignore_df(sk))
		maxnonfragsize = sizeof(struct ipv6hdr) + IPV6_MAXPLEN;
	else
		maxnonfragsize = mtu;

	if (cork->length + length > maxnonfragsize - headersize) {
emsgsize:
		ipv6_local_error(sk, EMSGSIZE, fl6,
				 mtu - headersize +
				 sizeof(struct ipv6hdr));
		return -EMSGSIZE;
	}

	/* CHECKSUM_PARTIAL only with no extension headers and when
	 * we are not going to fragment
	 */
	if (transhdrlen && sk->sk_protocol == IPPROTO_UDP &&
	    headersize == sizeof(struct ipv6hdr) &&
	    length <= mtu - headersize &&
	    !(flags & MSG_MORE) &&
	    rt->dst.dev->features & (NETIF_F_IPV6_CSUM | NETIF_F_HW_CSUM))
		csummode = CHECKSUM_PARTIAL;

	if (sk->sk_type == SOCK_DGRAM || sk->sk_type == SOCK_RAW) {
		sock_tx_timestamp(sk, sockc->tsflags, &tx_flags);
		if (tx_flags & SKBTX_ANY_SW_TSTAMP &&
		    sk->sk_tsflags & SOF_TIMESTAMPING_OPT_ID)
			tskey = sk->sk_tskey++;
	}

	/*
	 * Let's try using as much space as possible.
	 * Use MTU if total length of the message fits into the MTU.
	 * Otherwise, we need to reserve fragment header and
	 * fragment alignment (= 8-15 octects, in total).
	 *
	 * Note that we may need to "move" the data from the tail of
	 * of the buffer to the new fragment when we split
	 * the message.
	 *
	 * FIXME: It may be fragmented into multiple chunks
	 *        at once if non-fragmentable extension headers
	 *        are too large.
	 * --yoshfuji
	 */

	cork->length += length;
<<<<<<< HEAD
	if ((skb && skb_is_gso(skb)) ||
	    (((length + (skb ? skb->len : headersize)) > mtu) &&
	    (skb_queue_len(queue) <= 1) &&
	    (sk->sk_protocol == IPPROTO_UDP) &&
	    (rt->dst.dev->features & NETIF_F_UFO) && !dst_xfrm(&rt->dst) &&
	    (sk->sk_type == SOCK_DGRAM) && !udp_get_no_check6_tx(sk))) {
		err = ip6_ufo_append_data(sk, queue, getfrag, from, length,
					  hh_len, fragheaderlen, exthdrlen,
					  transhdrlen, mtu, flags, fl6);
		if (err)
			goto error;
		return 0;
	}

=======
>>>>>>> bb176f67
	if (!skb)
		goto alloc_new_skb;

	while (length > 0) {
		/* Check if the remaining data fits into current packet. */
		copy = (cork->length <= mtu && !(cork->flags & IPCORK_ALLFRAG) ? mtu : maxfraglen) - skb->len;
		if (copy < length)
			copy = maxfraglen - skb->len;

		if (copy <= 0) {
			char *data;
			unsigned int datalen;
			unsigned int fraglen;
			unsigned int fraggap;
			unsigned int alloclen;
alloc_new_skb:
			/* There's no room in the current skb */
			if (skb)
				fraggap = skb->len - maxfraglen;
			else
				fraggap = 0;
			/* update mtu and maxfraglen if necessary */
			if (!skb || !skb_prev)
				ip6_append_data_mtu(&mtu, &maxfraglen,
						    fragheaderlen, skb, rt,
						    orig_mtu);

			skb_prev = skb;

			/*
			 * If remaining data exceeds the mtu,
			 * we know we need more fragment(s).
			 */
			datalen = length + fraggap;

			if (datalen > (cork->length <= mtu && !(cork->flags & IPCORK_ALLFRAG) ? mtu : maxfraglen) - fragheaderlen)
				datalen = maxfraglen - fragheaderlen - rt->dst.trailer_len;
			if ((flags & MSG_MORE) &&
			    !(rt->dst.dev->features&NETIF_F_SG))
				alloclen = mtu;
			else
				alloclen = datalen + fragheaderlen;

			alloclen += dst_exthdrlen;

			if (datalen != length + fraggap) {
				/*
				 * this is not the last fragment, the trailer
				 * space is regarded as data space.
				 */
				datalen += rt->dst.trailer_len;
			}

			alloclen += rt->dst.trailer_len;
			fraglen = datalen + fragheaderlen;

			/*
			 * We just reserve space for fragment header.
			 * Note: this may be overallocation if the message
			 * (without MSG_MORE) fits into the MTU.
			 */
			alloclen += sizeof(struct frag_hdr);

			copy = datalen - transhdrlen - fraggap;
			if (copy < 0) {
				err = -EINVAL;
				goto error;
			}
			if (transhdrlen) {
				skb = sock_alloc_send_skb(sk,
						alloclen + hh_len,
						(flags & MSG_DONTWAIT), &err);
			} else {
				skb = NULL;
				if (refcount_read(&sk->sk_wmem_alloc) <=
				    2 * sk->sk_sndbuf)
					skb = sock_wmalloc(sk,
							   alloclen + hh_len, 1,
							   sk->sk_allocation);
				if (unlikely(!skb))
					err = -ENOBUFS;
			}
			if (!skb)
				goto error;
			/*
			 *	Fill in the control structures
			 */
			skb->protocol = htons(ETH_P_IPV6);
			skb->ip_summed = csummode;
			skb->csum = 0;
			/* reserve for fragmentation and ipsec header */
			skb_reserve(skb, hh_len + sizeof(struct frag_hdr) +
				    dst_exthdrlen);

			/* Only the initial fragment is time stamped */
			skb_shinfo(skb)->tx_flags = tx_flags;
			tx_flags = 0;
			skb_shinfo(skb)->tskey = tskey;
			tskey = 0;

			/*
			 *	Find where to start putting bytes
			 */
			data = skb_put(skb, fraglen);
			skb_set_network_header(skb, exthdrlen);
			data += fragheaderlen;
			skb->transport_header = (skb->network_header +
						 fragheaderlen);
			if (fraggap) {
				skb->csum = skb_copy_and_csum_bits(
					skb_prev, maxfraglen,
					data + transhdrlen, fraggap, 0);
				skb_prev->csum = csum_sub(skb_prev->csum,
							  skb->csum);
				data += fraggap;
				pskb_trim_unique(skb_prev, maxfraglen);
			}
			if (copy > 0 &&
			    getfrag(from, data + transhdrlen, offset,
				    copy, fraggap, skb) < 0) {
				err = -EFAULT;
				kfree_skb(skb);
				goto error;
			}

			offset += copy;
			length -= datalen - fraggap;
			transhdrlen = 0;
			exthdrlen = 0;
			dst_exthdrlen = 0;

			if ((flags & MSG_CONFIRM) && !skb_prev)
				skb_set_dst_pending_confirm(skb, 1);

			/*
			 * Put the packet on the pending queue
			 */
			__skb_queue_tail(queue, skb);
			continue;
		}

		if (copy > length)
			copy = length;

		if (!(rt->dst.dev->features&NETIF_F_SG)) {
			unsigned int off;

			off = skb->len;
			if (getfrag(from, skb_put(skb, copy),
						offset, copy, off, skb) < 0) {
				__skb_trim(skb, off);
				err = -EFAULT;
				goto error;
			}
		} else {
			int i = skb_shinfo(skb)->nr_frags;

			err = -ENOMEM;
			if (!sk_page_frag_refill(sk, pfrag))
				goto error;

			if (!skb_can_coalesce(skb, i, pfrag->page,
					      pfrag->offset)) {
				err = -EMSGSIZE;
				if (i == MAX_SKB_FRAGS)
					goto error;

				__skb_fill_page_desc(skb, i, pfrag->page,
						     pfrag->offset, 0);
				skb_shinfo(skb)->nr_frags = ++i;
				get_page(pfrag->page);
			}
			copy = min_t(int, copy, pfrag->size - pfrag->offset);
			if (getfrag(from,
				    page_address(pfrag->page) + pfrag->offset,
				    offset, copy, skb->len, skb) < 0)
				goto error_efault;

			pfrag->offset += copy;
			skb_frag_size_add(&skb_shinfo(skb)->frags[i - 1], copy);
			skb->len += copy;
			skb->data_len += copy;
			skb->truesize += copy;
			refcount_add(copy, &sk->sk_wmem_alloc);
		}
		offset += copy;
		length -= copy;
	}

	return 0;

error_efault:
	err = -EFAULT;
error:
	cork->length -= length;
	IP6_INC_STATS(sock_net(sk), rt->rt6i_idev, IPSTATS_MIB_OUTDISCARDS);
	return err;
}

int ip6_append_data(struct sock *sk,
		    int getfrag(void *from, char *to, int offset, int len,
				int odd, struct sk_buff *skb),
		    void *from, int length, int transhdrlen,
		    struct ipcm6_cookie *ipc6, struct flowi6 *fl6,
		    struct rt6_info *rt, unsigned int flags,
		    const struct sockcm_cookie *sockc)
{
	struct inet_sock *inet = inet_sk(sk);
	struct ipv6_pinfo *np = inet6_sk(sk);
	int exthdrlen;
	int err;

	if (flags&MSG_PROBE)
		return 0;
	if (skb_queue_empty(&sk->sk_write_queue)) {
		/*
		 * setup for corking
		 */
		err = ip6_setup_cork(sk, &inet->cork, &np->cork,
				     ipc6, rt, fl6);
		if (err)
			return err;

		exthdrlen = (ipc6->opt ? ipc6->opt->opt_flen : 0);
		length += exthdrlen;
		transhdrlen += exthdrlen;
	} else {
		fl6 = &inet->cork.fl.u.ip6;
		transhdrlen = 0;
	}

	return __ip6_append_data(sk, fl6, &sk->sk_write_queue, &inet->cork.base,
				 &np->cork, sk_page_frag(sk), getfrag,
				 from, length, transhdrlen, flags, ipc6, sockc);
}
EXPORT_SYMBOL_GPL(ip6_append_data);

static void ip6_cork_release(struct inet_cork_full *cork,
			     struct inet6_cork *v6_cork)
{
	if (v6_cork->opt) {
		kfree(v6_cork->opt->dst0opt);
		kfree(v6_cork->opt->dst1opt);
		kfree(v6_cork->opt->hopopt);
		kfree(v6_cork->opt->srcrt);
		kfree(v6_cork->opt);
		v6_cork->opt = NULL;
	}

	if (cork->base.dst) {
		dst_release(cork->base.dst);
		cork->base.dst = NULL;
		cork->base.flags &= ~IPCORK_ALLFRAG;
	}
	memset(&cork->fl, 0, sizeof(cork->fl));
}

struct sk_buff *__ip6_make_skb(struct sock *sk,
			       struct sk_buff_head *queue,
			       struct inet_cork_full *cork,
			       struct inet6_cork *v6_cork)
{
	struct sk_buff *skb, *tmp_skb;
	struct sk_buff **tail_skb;
	struct in6_addr final_dst_buf, *final_dst = &final_dst_buf;
	struct ipv6_pinfo *np = inet6_sk(sk);
	struct net *net = sock_net(sk);
	struct ipv6hdr *hdr;
	struct ipv6_txoptions *opt = v6_cork->opt;
	struct rt6_info *rt = (struct rt6_info *)cork->base.dst;
	struct flowi6 *fl6 = &cork->fl.u.ip6;
	unsigned char proto = fl6->flowi6_proto;

	skb = __skb_dequeue(queue);
	if (!skb)
		goto out;
	tail_skb = &(skb_shinfo(skb)->frag_list);

	/* move skb->data to ip header from ext header */
	if (skb->data < skb_network_header(skb))
		__skb_pull(skb, skb_network_offset(skb));
	while ((tmp_skb = __skb_dequeue(queue)) != NULL) {
		__skb_pull(tmp_skb, skb_network_header_len(skb));
		*tail_skb = tmp_skb;
		tail_skb = &(tmp_skb->next);
		skb->len += tmp_skb->len;
		skb->data_len += tmp_skb->len;
		skb->truesize += tmp_skb->truesize;
		tmp_skb->destructor = NULL;
		tmp_skb->sk = NULL;
	}

	/* Allow local fragmentation. */
	skb->ignore_df = ip6_sk_ignore_df(sk);

	*final_dst = fl6->daddr;
	__skb_pull(skb, skb_network_header_len(skb));
	if (opt && opt->opt_flen)
		ipv6_push_frag_opts(skb, opt, &proto);
	if (opt && opt->opt_nflen)
		ipv6_push_nfrag_opts(skb, opt, &proto, &final_dst, &fl6->saddr);

	skb_push(skb, sizeof(struct ipv6hdr));
	skb_reset_network_header(skb);
	hdr = ipv6_hdr(skb);

	ip6_flow_hdr(hdr, v6_cork->tclass,
		     ip6_make_flowlabel(net, skb, fl6->flowlabel,
					np->autoflowlabel, fl6));
	hdr->hop_limit = v6_cork->hop_limit;
	hdr->nexthdr = proto;
	hdr->saddr = fl6->saddr;
	hdr->daddr = *final_dst;

	skb->priority = sk->sk_priority;
	skb->mark = sk->sk_mark;

	skb_dst_set(skb, dst_clone(&rt->dst));
	IP6_UPD_PO_STATS(net, rt->rt6i_idev, IPSTATS_MIB_OUT, skb->len);
	if (proto == IPPROTO_ICMPV6) {
		struct inet6_dev *idev = ip6_dst_idev(skb_dst(skb));

		ICMP6MSGOUT_INC_STATS(net, idev, icmp6_hdr(skb)->icmp6_type);
		ICMP6_INC_STATS(net, idev, ICMP6_MIB_OUTMSGS);
	}

	ip6_cork_release(cork, v6_cork);
out:
	return skb;
}

int ip6_send_skb(struct sk_buff *skb)
{
	struct net *net = sock_net(skb->sk);
	struct rt6_info *rt = (struct rt6_info *)skb_dst(skb);
	int err;

	err = ip6_local_out(net, skb->sk, skb);
	if (err) {
		if (err > 0)
			err = net_xmit_errno(err);
		if (err)
			IP6_INC_STATS(net, rt->rt6i_idev,
				      IPSTATS_MIB_OUTDISCARDS);
	}

	return err;
}

int ip6_push_pending_frames(struct sock *sk)
{
	struct sk_buff *skb;

	skb = ip6_finish_skb(sk);
	if (!skb)
		return 0;

	return ip6_send_skb(skb);
}
EXPORT_SYMBOL_GPL(ip6_push_pending_frames);

static void __ip6_flush_pending_frames(struct sock *sk,
				       struct sk_buff_head *queue,
				       struct inet_cork_full *cork,
				       struct inet6_cork *v6_cork)
{
	struct sk_buff *skb;

	while ((skb = __skb_dequeue_tail(queue)) != NULL) {
		if (skb_dst(skb))
			IP6_INC_STATS(sock_net(sk), ip6_dst_idev(skb_dst(skb)),
				      IPSTATS_MIB_OUTDISCARDS);
		kfree_skb(skb);
	}

	ip6_cork_release(cork, v6_cork);
}

void ip6_flush_pending_frames(struct sock *sk)
{
	__ip6_flush_pending_frames(sk, &sk->sk_write_queue,
				   &inet_sk(sk)->cork, &inet6_sk(sk)->cork);
}
EXPORT_SYMBOL_GPL(ip6_flush_pending_frames);

struct sk_buff *ip6_make_skb(struct sock *sk,
			     int getfrag(void *from, char *to, int offset,
					 int len, int odd, struct sk_buff *skb),
			     void *from, int length, int transhdrlen,
			     struct ipcm6_cookie *ipc6, struct flowi6 *fl6,
			     struct rt6_info *rt, unsigned int flags,
			     const struct sockcm_cookie *sockc)
{
	struct inet_cork_full cork;
	struct inet6_cork v6_cork;
	struct sk_buff_head queue;
	int exthdrlen = (ipc6->opt ? ipc6->opt->opt_flen : 0);
	int err;

	if (flags & MSG_PROBE)
		return NULL;

	__skb_queue_head_init(&queue);

	cork.base.flags = 0;
	cork.base.addr = 0;
	cork.base.opt = NULL;
	v6_cork.opt = NULL;
	err = ip6_setup_cork(sk, &cork, &v6_cork, ipc6, rt, fl6);
	if (err)
		return ERR_PTR(err);

	if (ipc6->dontfrag < 0)
		ipc6->dontfrag = inet6_sk(sk)->dontfrag;

	err = __ip6_append_data(sk, fl6, &queue, &cork.base, &v6_cork,
				&current->task_frag, getfrag, from,
				length + exthdrlen, transhdrlen + exthdrlen,
				flags, ipc6, sockc);
	if (err) {
		__ip6_flush_pending_frames(sk, &queue, &cork, &v6_cork);
		return ERR_PTR(err);
	}

	return __ip6_make_skb(sk, &queue, &cork, &v6_cork);
}<|MERGE_RESOLUTION|>--- conflicted
+++ resolved
@@ -1318,23 +1318,6 @@
 	 */
 
 	cork->length += length;
-<<<<<<< HEAD
-	if ((skb && skb_is_gso(skb)) ||
-	    (((length + (skb ? skb->len : headersize)) > mtu) &&
-	    (skb_queue_len(queue) <= 1) &&
-	    (sk->sk_protocol == IPPROTO_UDP) &&
-	    (rt->dst.dev->features & NETIF_F_UFO) && !dst_xfrm(&rt->dst) &&
-	    (sk->sk_type == SOCK_DGRAM) && !udp_get_no_check6_tx(sk))) {
-		err = ip6_ufo_append_data(sk, queue, getfrag, from, length,
-					  hh_len, fragheaderlen, exthdrlen,
-					  transhdrlen, mtu, flags, fl6);
-		if (err)
-			goto error;
-		return 0;
-	}
-
-=======
->>>>>>> bb176f67
 	if (!skb)
 		goto alloc_new_skb;
 
