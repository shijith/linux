/*
 * Copyright (C) 2013 Imagination Technologies
 * Author: Paul Burton <paul.burton@imgtec.com>
 *
 * This program is free software; you can redistribute it and/or modify it
 * under the terms of the GNU General Public License as published by the
 * Free Software Foundation;  either version 2 of the  License, or (at your
 * option) any later version.
 */

#include <linux/io.h>
#include <linux/sched.h>
#include <linux/slab.h>
#include <linux/smp.h>
#include <linux/types.h>

#include <asm/cacheflush.h>
#include <asm/gic.h>
#include <asm/mips-cm.h>
#include <asm/mips-cpc.h>
#include <asm/mips_mt.h>
#include <asm/mipsregs.h>
#include <asm/pm-cps.h>
#include <asm/smp-cps.h>
#include <asm/time.h>
#include <asm/uasm.h>

static DECLARE_BITMAP(core_power, NR_CPUS);

struct core_boot_config *mips_cps_core_bootcfg;

static unsigned core_vpe_count(unsigned core)
{
	unsigned cfg;

	if (!config_enabled(CONFIG_MIPS_MT_SMP) || !cpu_has_mipsmt)
		return 1;

	write_gcr_cl_other(core << CM_GCR_Cx_OTHER_CORENUM_SHF);
	cfg = read_gcr_co_config() & CM_GCR_Cx_CONFIG_PVPE_MSK;
	return (cfg >> CM_GCR_Cx_CONFIG_PVPE_SHF) + 1;
}

static void __init cps_smp_setup(void)
{
	unsigned int ncores, nvpes, core_vpes;
	int c, v;

	/* Detect & record VPE topology */
	ncores = mips_cm_numcores();
	pr_info("VPE topology ");
	for (c = nvpes = 0; c < ncores; c++) {
		core_vpes = core_vpe_count(c);
		pr_cont("%c%u", c ? ',' : '{', core_vpes);

		/* Use the number of VPEs in core 0 for smp_num_siblings */
		if (!c)
			smp_num_siblings = core_vpes;

		for (v = 0; v < min_t(int, core_vpes, NR_CPUS - nvpes); v++) {
			cpu_data[nvpes + v].core = c;
#ifdef CONFIG_MIPS_MT_SMP
			cpu_data[nvpes + v].vpe_id = v;
#endif
		}

		nvpes += core_vpes;
	}
	pr_cont("} total %u\n", nvpes);

	/* Indicate present CPUs (CPU being synonymous with VPE) */
	for (v = 0; v < min_t(unsigned, nvpes, NR_CPUS); v++) {
		set_cpu_possible(v, true);
		set_cpu_present(v, true);
		__cpu_number_map[v] = v;
		__cpu_logical_map[v] = v;
	}

	/* Set a coherent default CCA (CWB) */
	change_c0_config(CONF_CM_CMASK, 0x5);

	/* Core 0 is powered up (we're running on it) */
	bitmap_set(core_power, 0, 1);

	/* Initialise core 0 */
	mips_cps_core_init();

	/* Make core 0 coherent with everything */
	write_gcr_cl_coherence(0xff);
}

static void __init cps_prepare_cpus(unsigned int max_cpus)
{
	unsigned ncores, core_vpes, c, cca;
	bool cca_unsuitable;
	u32 *entry_code;

	mips_mt_set_cpuoptions();

	/* Detect whether the CCA is unsuited to multi-core SMP */
	cca = read_c0_config() & CONF_CM_CMASK;
	switch (cca) {
	case 0x4: /* CWBE */
	case 0x5: /* CWB */
		/* The CCA is coherent, multi-core is fine */
		cca_unsuitable = false;
		break;

	default:
		/* CCA is not coherent, multi-core is not usable */
		cca_unsuitable = true;
	}

	/* Warn the user if the CCA prevents multi-core */
	ncores = mips_cm_numcores();
	if (cca_unsuitable && ncores > 1) {
		pr_warn("Using only one core due to unsuitable CCA 0x%x\n",
			cca);

		for_each_present_cpu(c) {
			if (cpu_data[c].core)
				set_cpu_present(c, false);
		}
	}

	/*
	 * Patch the start of mips_cps_core_entry to provide:
	 *
	 * v0 = CM base address
	 * s0 = kseg0 CCA
	 */
	entry_code = (u32 *)&mips_cps_core_entry;
	UASM_i_LA(&entry_code, 3, (long)mips_cm_base);
	uasm_i_addiu(&entry_code, 16, 0, cca);
	dma_cache_wback_inv((unsigned long)&mips_cps_core_entry,
			    (void *)entry_code - (void *)&mips_cps_core_entry);

	/* Allocate core boot configuration structs */
	mips_cps_core_bootcfg = kcalloc(ncores, sizeof(*mips_cps_core_bootcfg),
					GFP_KERNEL);
	if (!mips_cps_core_bootcfg) {
		pr_err("Failed to allocate boot config for %u cores\n", ncores);
		goto err_out;
	}

	/* Allocate VPE boot configuration structs */
	for (c = 0; c < ncores; c++) {
		core_vpes = core_vpe_count(c);
		mips_cps_core_bootcfg[c].vpe_config = kcalloc(core_vpes,
				sizeof(*mips_cps_core_bootcfg[c].vpe_config),
				GFP_KERNEL);
		if (!mips_cps_core_bootcfg[c].vpe_config) {
			pr_err("Failed to allocate %u VPE boot configs\n",
			       core_vpes);
			goto err_out;
		}
	}

	/* Mark this CPU as booted */
	atomic_set(&mips_cps_core_bootcfg[current_cpu_data.core].vpe_mask,
		   1 << cpu_vpe_id(&current_cpu_data));

	return;
err_out:
	/* Clean up allocations */
	if (mips_cps_core_bootcfg) {
		for (c = 0; c < ncores; c++)
			kfree(mips_cps_core_bootcfg[c].vpe_config);
		kfree(mips_cps_core_bootcfg);
		mips_cps_core_bootcfg = NULL;
	}

	/* Effectively disable SMP by declaring CPUs not present */
	for_each_possible_cpu(c) {
		if (c == 0)
			continue;
		set_cpu_present(c, false);
	}
}

static void boot_core(unsigned core)
{
	u32 access;

	/* Select the appropriate core */
	write_gcr_cl_other(core << CM_GCR_Cx_OTHER_CORENUM_SHF);

	/* Set its reset vector */
	write_gcr_co_reset_base(CKSEG1ADDR((unsigned long)mips_cps_core_entry));

	/* Ensure its coherency is disabled */
	write_gcr_co_coherence(0);

	/* Ensure the core can access the GCRs */
	access = read_gcr_access();
	access |= 1 << (CM_GCR_ACCESS_ACCESSEN_SHF + core);
	write_gcr_access(access);

	if (mips_cpc_present()) {
		/* Reset the core */
		mips_cpc_lock_other(core);
		write_cpc_co_cmd(CPC_Cx_CMD_RESET);
		mips_cpc_unlock_other();
	} else {
		/* Take the core out of reset */
		write_gcr_co_reset_release(0);
	}

	/* The core is now powered up */
	bitmap_set(core_power, core, 1);
}

static void remote_vpe_boot(void *dummy)
{
	mips_cps_boot_vpes();
}

static void cps_boot_secondary(int cpu, struct task_struct *idle)
{
	unsigned core = cpu_data[cpu].core;
	unsigned vpe_id = cpu_vpe_id(&cpu_data[cpu]);
	struct core_boot_config *core_cfg = &mips_cps_core_bootcfg[core];
	struct vpe_boot_config *vpe_cfg = &core_cfg->vpe_config[vpe_id];
	unsigned int remote;
	int err;

	vpe_cfg->pc = (unsigned long)&smp_bootstrap;
	vpe_cfg->sp = __KSTK_TOS(idle);
	vpe_cfg->gp = (unsigned long)task_thread_info(idle);

	atomic_or(1 << cpu_vpe_id(&cpu_data[cpu]), &core_cfg->vpe_mask);

	preempt_disable();

	if (!test_bit(core, core_power)) {
		/* Boot a VPE on a powered down core */
		boot_core(core);
		goto out;
	}

	if (core != current_cpu_data.core) {
		/* Boot a VPE on another powered up core */
		for (remote = 0; remote < NR_CPUS; remote++) {
			if (cpu_data[remote].core != core)
				continue;
			if (cpu_online(remote))
				break;
		}
		BUG_ON(remote >= NR_CPUS);

		err = smp_call_function_single(remote, remote_vpe_boot,
					       NULL, 1);
		if (err)
			panic("Failed to call remote CPU\n");
		goto out;
	}

	BUG_ON(!cpu_has_mipsmt);

	/* Boot a VPE on this core */
	mips_cps_boot_vpes();
out:
	preempt_enable();
}

static void cps_init_secondary(void)
{
	/* Disable MT - we only want to run 1 TC per VPE */
	if (cpu_has_mipsmt)
		dmt();

	change_c0_status(ST0_IM, STATUSF_IP3 | STATUSF_IP4 |
				 STATUSF_IP6 | STATUSF_IP7);
}

static void cps_smp_finish(void)
{
	write_c0_compare(read_c0_count() + (8 * mips_hpt_frequency / HZ));

#ifdef CONFIG_MIPS_MT_FPAFF
	/* If we have an FPU, enroll ourselves in the FPU-full mask */
	if (cpu_has_fpu)
		cpu_set(smp_processor_id(), mt_fpu_cpumask);
#endif /* CONFIG_MIPS_MT_FPAFF */

	local_irq_enable();
}

<<<<<<< HEAD
=======
static void cps_cpus_done(void)
{
}

#ifdef CONFIG_HOTPLUG_CPU

static int cps_cpu_disable(void)
{
	unsigned cpu = smp_processor_id();
	struct core_boot_config *core_cfg;

	if (!cpu)
		return -EBUSY;

	if (!cps_pm_support_state(CPS_PM_POWER_GATED))
		return -EINVAL;

	core_cfg = &mips_cps_core_bootcfg[current_cpu_data.core];
	atomic_sub(1 << cpu_vpe_id(&current_cpu_data), &core_cfg->vpe_mask);
	smp_mb__after_atomic_dec();
	set_cpu_online(cpu, false);
	cpu_clear(cpu, cpu_callin_map);

	return 0;
}

static DECLARE_COMPLETION(cpu_death_chosen);
static unsigned cpu_death_sibling;
static enum {
	CPU_DEATH_HALT,
	CPU_DEATH_POWER,
} cpu_death;

void play_dead(void)
{
	unsigned cpu, core;

	local_irq_disable();
	idle_task_exit();
	cpu = smp_processor_id();
	cpu_death = CPU_DEATH_POWER;

	if (cpu_has_mipsmt) {
		core = cpu_data[cpu].core;

		/* Look for another online VPE within the core */
		for_each_online_cpu(cpu_death_sibling) {
			if (cpu_data[cpu_death_sibling].core != core)
				continue;

			/*
			 * There is an online VPE within the core. Just halt
			 * this TC and leave the core alone.
			 */
			cpu_death = CPU_DEATH_HALT;
			break;
		}
	}

	/* This CPU has chosen its way out */
	complete(&cpu_death_chosen);

	if (cpu_death == CPU_DEATH_HALT) {
		/* Halt this TC */
		write_c0_tchalt(TCHALT_H);
		instruction_hazard();
	} else {
		/* Power down the core */
		cps_pm_enter_state(CPS_PM_POWER_GATED);
	}

	/* This should never be reached */
	panic("Failed to offline CPU %u", cpu);
}

static void wait_for_sibling_halt(void *ptr_cpu)
{
	unsigned cpu = (unsigned)ptr_cpu;
	unsigned vpe_id = cpu_data[cpu].vpe_id;
	unsigned halted;
	unsigned long flags;

	do {
		local_irq_save(flags);
		settc(vpe_id);
		halted = read_tc_c0_tchalt();
		local_irq_restore(flags);
	} while (!(halted & TCHALT_H));
}

static void cps_cpu_die(unsigned int cpu)
{
	unsigned core = cpu_data[cpu].core;
	unsigned stat;
	int err;

	/* Wait for the cpu to choose its way out */
	if (!wait_for_completion_timeout(&cpu_death_chosen,
					 msecs_to_jiffies(5000))) {
		pr_err("CPU%u: didn't offline\n", cpu);
		return;
	}

	/*
	 * Now wait for the CPU to actually offline. Without doing this that
	 * offlining may race with one or more of:
	 *
	 *   - Onlining the CPU again.
	 *   - Powering down the core if another VPE within it is offlined.
	 *   - A sibling VPE entering a non-coherent state.
	 *
	 * In the non-MT halt case (ie. infinite loop) the CPU is doing nothing
	 * with which we could race, so do nothing.
	 */
	if (cpu_death == CPU_DEATH_POWER) {
		/*
		 * Wait for the core to enter a powered down or clock gated
		 * state, the latter happening when a JTAG probe is connected
		 * in which case the CPC will refuse to power down the core.
		 */
		do {
			mips_cpc_lock_other(core);
			stat = read_cpc_co_stat_conf();
			stat &= CPC_Cx_STAT_CONF_SEQSTATE_MSK;
			mips_cpc_unlock_other();
		} while (stat != CPC_Cx_STAT_CONF_SEQSTATE_D0 &&
			 stat != CPC_Cx_STAT_CONF_SEQSTATE_D2 &&
			 stat != CPC_Cx_STAT_CONF_SEQSTATE_U2);

		/* Indicate the core is powered off */
		bitmap_clear(core_power, core, 1);
	} else if (cpu_has_mipsmt) {
		/*
		 * Have a CPU with access to the offlined CPUs registers wait
		 * for its TC to halt.
		 */
		err = smp_call_function_single(cpu_death_sibling,
					       wait_for_sibling_halt,
					       (void *)cpu, 1);
		if (err)
			panic("Failed to call remote sibling CPU\n");
	}
}

#endif /* CONFIG_HOTPLUG_CPU */

>>>>>>> 32201453
static struct plat_smp_ops cps_smp_ops = {
	.smp_setup		= cps_smp_setup,
	.prepare_cpus		= cps_prepare_cpus,
	.boot_secondary		= cps_boot_secondary,
	.init_secondary		= cps_init_secondary,
	.smp_finish		= cps_smp_finish,
	.send_ipi_single	= gic_send_ipi_single,
	.send_ipi_mask		= gic_send_ipi_mask,
<<<<<<< HEAD
=======
	.cpus_done		= cps_cpus_done,
#ifdef CONFIG_HOTPLUG_CPU
	.cpu_disable		= cps_cpu_disable,
	.cpu_die		= cps_cpu_die,
#endif
>>>>>>> 32201453
};

bool mips_cps_smp_in_use(void)
{
	extern struct plat_smp_ops *mp_ops;
	return mp_ops == &cps_smp_ops;
}

int register_cps_smp_ops(void)
{
	if (!mips_cm_present()) {
		pr_warn("MIPS CPS SMP unable to proceed without a CM\n");
		return -ENODEV;
	}

	/* check we have a GIC - we need one for IPIs */
	if (!(read_gcr_gic_status() & CM_GCR_GIC_STATUS_EX_MSK)) {
		pr_warn("MIPS CPS SMP unable to proceed without a GIC\n");
		return -ENODEV;
	}

	register_smp_ops(&cps_smp_ops);
	return 0;
}<|MERGE_RESOLUTION|>--- conflicted
+++ resolved
@@ -284,12 +284,6 @@
 #endif /* CONFIG_MIPS_MT_FPAFF */
 
 	local_irq_enable();
-}
-
-<<<<<<< HEAD
-=======
-static void cps_cpus_done(void)
-{
 }
 
 #ifdef CONFIG_HOTPLUG_CPU
@@ -434,7 +428,6 @@
 
 #endif /* CONFIG_HOTPLUG_CPU */
 
->>>>>>> 32201453
 static struct plat_smp_ops cps_smp_ops = {
 	.smp_setup		= cps_smp_setup,
 	.prepare_cpus		= cps_prepare_cpus,
@@ -443,14 +436,10 @@
 	.smp_finish		= cps_smp_finish,
 	.send_ipi_single	= gic_send_ipi_single,
 	.send_ipi_mask		= gic_send_ipi_mask,
-<<<<<<< HEAD
-=======
-	.cpus_done		= cps_cpus_done,
 #ifdef CONFIG_HOTPLUG_CPU
 	.cpu_disable		= cps_cpu_disable,
 	.cpu_die		= cps_cpu_die,
 #endif
->>>>>>> 32201453
 };
 
 bool mips_cps_smp_in_use(void)
