#
# arch/arm/Makefile
#
# This file is included by the global makefile so that you can add your own
# architecture-specific flags and dependencies.
#
# This file is subject to the terms and conditions of the GNU General Public
# License.  See the file "COPYING" in the main directory of this archive
# for more details.
#
# Copyright (C) 1995-2001 by Russell King

LDFLAGS_vmlinux	:=-p --no-undefined -X
ifeq ($(CONFIG_CPU_ENDIAN_BE8),y)
LDFLAGS_vmlinux	+= --be8
endif

OBJCOPYFLAGS	:=-O binary -R .note -R .note.gnu.build-id -R .comment -S
GZFLAGS		:=-9
#KBUILD_CFLAGS	+=-pipe
# Explicitly specifiy 32-bit ARM ISA since toolchain default can be -mthumb:
KBUILD_CFLAGS	+=$(call cc-option,-marm,)

# Do not use arch/arm/defconfig - it's always outdated.
# Select a platform tht is kept up-to-date
KBUILD_DEFCONFIG := versatile_defconfig

# defines filename extension depending memory management type.
ifeq ($(CONFIG_MMU),)
MMUEXT		:= -nommu
endif

ifeq ($(CONFIG_FRAME_POINTER),y)
KBUILD_CFLAGS	+=-fno-omit-frame-pointer -mapcs -mno-sched-prolog
endif

ifeq ($(CONFIG_CPU_BIG_ENDIAN),y)
KBUILD_CPPFLAGS	+= -mbig-endian
AS		+= -EB
LD		+= -EB
else
KBUILD_CPPFLAGS	+= -mlittle-endian
AS		+= -EL
LD		+= -EL
endif

comma = ,

# This selects which instruction set is used.
# Note that GCC does not numerically define an architecture version
# macro, but instead defines a whole series of macros which makes
# testing for a specific architecture or later rather impossible.
arch-$(CONFIG_CPU_32v7)		:=-D__LINUX_ARM_ARCH__=7 $(call cc-option,-march=armv7-a,-march=armv5t -Wa$(comma)-march=armv7-a)
arch-$(CONFIG_CPU_32v6)		:=-D__LINUX_ARM_ARCH__=6 $(call cc-option,-march=armv6,-march=armv5t -Wa$(comma)-march=armv6)
# Only override the compiler option if ARMv6. The ARMv6K extensions are
# always available in ARMv7
ifeq ($(CONFIG_CPU_32v6),y)
arch-$(CONFIG_CPU_32v6K)	:=-D__LINUX_ARM_ARCH__=6 $(call cc-option,-march=armv6k,-march=armv5t -Wa$(comma)-march=armv6k)
endif
arch-$(CONFIG_CPU_32v5)		:=-D__LINUX_ARM_ARCH__=5 $(call cc-option,-march=armv5te,-march=armv4t)
arch-$(CONFIG_CPU_32v4T)	:=-D__LINUX_ARM_ARCH__=4 -march=armv4t
arch-$(CONFIG_CPU_32v4)		:=-D__LINUX_ARM_ARCH__=4 -march=armv4
arch-$(CONFIG_CPU_32v3)		:=-D__LINUX_ARM_ARCH__=3 -march=armv3

# This selects how we optimise for the processor.
tune-$(CONFIG_CPU_ARM610)	:=-mtune=arm610
tune-$(CONFIG_CPU_ARM710)	:=-mtune=arm710
tune-$(CONFIG_CPU_ARM7TDMI)	:=-mtune=arm7tdmi
tune-$(CONFIG_CPU_ARM720T)	:=-mtune=arm7tdmi
tune-$(CONFIG_CPU_ARM740T)	:=-mtune=arm7tdmi
tune-$(CONFIG_CPU_ARM9TDMI)	:=-mtune=arm9tdmi
tune-$(CONFIG_CPU_ARM940T)	:=-mtune=arm9tdmi
tune-$(CONFIG_CPU_ARM946E)	:=$(call cc-option,-mtune=arm9e,-mtune=arm9tdmi)
tune-$(CONFIG_CPU_ARM920T)	:=-mtune=arm9tdmi
tune-$(CONFIG_CPU_ARM922T)	:=-mtune=arm9tdmi
tune-$(CONFIG_CPU_ARM925T)	:=-mtune=arm9tdmi
tune-$(CONFIG_CPU_ARM926T)	:=-mtune=arm9tdmi
tune-$(CONFIG_CPU_FA526)	:=-mtune=arm9tdmi
tune-$(CONFIG_CPU_SA110)	:=-mtune=strongarm110
tune-$(CONFIG_CPU_SA1100)	:=-mtune=strongarm1100
tune-$(CONFIG_CPU_XSCALE)	:=$(call cc-option,-mtune=xscale,-mtune=strongarm110) -Wa,-mcpu=xscale
tune-$(CONFIG_CPU_XSC3)		:=$(call cc-option,-mtune=xscale,-mtune=strongarm110) -Wa,-mcpu=xscale
tune-$(CONFIG_CPU_FEROCEON)	:=$(call cc-option,-mtune=marvell-f,-mtune=xscale)
tune-$(CONFIG_CPU_V6)		:=$(call cc-option,-mtune=arm1136j-s,-mtune=strongarm)

ifeq ($(CONFIG_AEABI),y)
CFLAGS_ABI	:=-mabi=aapcs-linux -mno-thumb-interwork
else
CFLAGS_ABI	:=$(call cc-option,-mapcs-32,-mabi=apcs-gnu) $(call cc-option,-mno-thumb-interwork,)
endif

ifeq ($(CONFIG_ARM_UNWIND),y)
CFLAGS_ABI	+=-funwind-tables
endif

ifeq ($(CONFIG_THUMB2_KERNEL),y)
AFLAGS_AUTOIT	:=$(call as-option,-Wa$(comma)-mimplicit-it=always,-Wa$(comma)-mauto-it)
AFLAGS_NOWARN	:=$(call as-option,-Wa$(comma)-mno-warn-deprecated,-Wa$(comma)-W)
CFLAGS_THUMB2	:=-mthumb $(AFLAGS_AUTOIT) $(AFLAGS_NOWARN)
AFLAGS_THUMB2	:=$(CFLAGS_THUMB2) -Wa$(comma)-mthumb
endif

# Need -Uarm for gcc < 3.x
KBUILD_CFLAGS	+=$(CFLAGS_ABI) $(CFLAGS_THUMB2) $(arch-y) $(tune-y) $(call cc-option,-mshort-load-bytes,$(call cc-option,-malignment-traps,)) -msoft-float -Uarm
KBUILD_AFLAGS	+=$(CFLAGS_ABI) $(AFLAGS_THUMB2) $(arch-y) $(tune-y) -include asm/unified.h -msoft-float

CHECKFLAGS	+= -D__arm__

#Default value
head-y		:= arch/arm/kernel/head$(MMUEXT).o arch/arm/kernel/init_task.o
textofs-y	:= 0x00008000
textofs-$(CONFIG_ARCH_CLPS711X) := 0x00028000
# SA1111 DMA bug: we don't want the kernel to live in precious DMA-able memory
ifeq ($(CONFIG_ARCH_SA1100),y)
textofs-$(CONFIG_SA1111) := 0x00208000
endif

# Machine directory name.  This list is sorted alphanumerically
# by CONFIG_* macro name.
machine-$(CONFIG_ARCH_AAEC2000)		:= aaec2000
machine-$(CONFIG_ARCH_AT91)		:= at91
machine-$(CONFIG_ARCH_BCMRING)		:= bcmring
machine-$(CONFIG_ARCH_CLPS711X)		:= clps711x
machine-$(CONFIG_ARCH_DAVINCI)		:= davinci
machine-$(CONFIG_ARCH_DOVE)		:= dove
machine-$(CONFIG_ARCH_EBSA110)		:= ebsa110
machine-$(CONFIG_ARCH_EP93XX)		:= ep93xx
machine-$(CONFIG_ARCH_GEMINI)		:= gemini
machine-$(CONFIG_ARCH_H720X)		:= h720x
machine-$(CONFIG_ARCH_INTEGRATOR)	:= integrator
machine-$(CONFIG_ARCH_IOP13XX)		:= iop13xx
machine-$(CONFIG_ARCH_IOP32X)		:= iop32x
machine-$(CONFIG_ARCH_IOP33X)		:= iop33x
machine-$(CONFIG_ARCH_IXP2000)		:= ixp2000
machine-$(CONFIG_ARCH_IXP23XX)		:= ixp23xx
machine-$(CONFIG_ARCH_IXP4XX)		:= ixp4xx
machine-$(CONFIG_ARCH_KIRKWOOD)		:= kirkwood
machine-$(CONFIG_ARCH_KS8695)		:= ks8695
machine-$(CONFIG_ARCH_L7200)		:= l7200
machine-$(CONFIG_ARCH_LH7A40X)		:= lh7a40x
machine-$(CONFIG_ARCH_LOKI) 		:= loki
machine-$(CONFIG_ARCH_MMP)		:= mmp
machine-$(CONFIG_ARCH_MSM)		:= msm
machine-$(CONFIG_ARCH_MV78XX0)		:= mv78xx0
machine-$(CONFIG_ARCH_MX1)		:= mx1
machine-$(CONFIG_ARCH_MX2)		:= mx2
machine-$(CONFIG_ARCH_MX25)		:= mx25
machine-$(CONFIG_ARCH_MX3)		:= mx3
<<<<<<< HEAD
machine-$(CONFIG_ARCH_MXC91231)		:= mxc91231
=======
machine-$(CONFIG_ARCH_MX5)		:= mx5
>>>>>>> 9b1489e9
machine-$(CONFIG_ARCH_NETX)		:= netx
machine-$(CONFIG_ARCH_NOMADIK)		:= nomadik
machine-$(CONFIG_ARCH_NS9XXX)		:= ns9xxx
machine-$(CONFIG_ARCH_OMAP1)		:= omap1
machine-$(CONFIG_ARCH_OMAP2)		:= omap2
machine-$(CONFIG_ARCH_OMAP3)		:= omap2
machine-$(CONFIG_ARCH_OMAP4)		:= omap2
machine-$(CONFIG_ARCH_ORION5X)		:= orion5x
machine-$(CONFIG_ARCH_PNX4008)		:= pnx4008
machine-$(CONFIG_ARCH_PXA)		:= pxa
machine-$(CONFIG_ARCH_REALVIEW)		:= realview
machine-$(CONFIG_ARCH_RPC)		:= rpc
machine-$(CONFIG_ARCH_S3C2410)		:= s3c2410 s3c2400 s3c2412 s3c2440 s3c2442 s3c2443
machine-$(CONFIG_ARCH_S3C24A0)		:= s3c24a0
machine-$(CONFIG_ARCH_S3C64XX)		:= s3c6400 s3c6410
machine-$(CONFIG_ARCH_S5P6440)		:= s5p6440
machine-$(CONFIG_ARCH_S5PC1XX)		:= s5pc100
machine-$(CONFIG_ARCH_SA1100)		:= sa1100
machine-$(CONFIG_ARCH_SHARK)		:= shark
machine-$(CONFIG_ARCH_STMP378X)		:= stmp378x
machine-$(CONFIG_ARCH_STMP37XX)		:= stmp37xx
machine-$(CONFIG_ARCH_U300)		:= u300
machine-$(CONFIG_ARCH_U8500)		:= ux500
machine-$(CONFIG_ARCH_VERSATILE)	:= versatile
machine-$(CONFIG_ARCH_W90X900)		:= w90x900
machine-$(CONFIG_FOOTBRIDGE)		:= footbridge

# Platform directory name.  This list is sorted alphanumerically
# by CONFIG_* macro name.
plat-$(CONFIG_ARCH_MXC)		:= mxc
plat-$(CONFIG_ARCH_OMAP)	:= omap
plat-$(CONFIG_ARCH_STMP3XXX)	:= stmp3xxx
plat-$(CONFIG_PLAT_IOP)		:= iop
plat-$(CONFIG_PLAT_NOMADIK)	:= nomadik
plat-$(CONFIG_PLAT_ORION)	:= orion
plat-$(CONFIG_PLAT_PXA)		:= pxa
plat-$(CONFIG_PLAT_S3C24XX)	:= s3c24xx s3c samsung
plat-$(CONFIG_PLAT_S3C64XX)	:= s3c64xx s3c samsung
plat-$(CONFIG_PLAT_S5PC1XX)	:= s5pc1xx s3c samsung
plat-$(CONFIG_PLAT_S5P)		:= s5p samsung s3c

ifeq ($(CONFIG_ARCH_EBSA110),y)
# This is what happens if you forget the IOCS16 line.
# PCMCIA cards stop working.
CFLAGS_3c589_cs.o :=-DISA_SIXTEEN_BIT_PERIPHERAL
export CFLAGS_3c589_cs.o
endif

# The byte offset of the kernel image in RAM from the start of RAM.
TEXT_OFFSET := $(textofs-y)

# The first directory contains additional information for the boot setup code
ifneq ($(machine-y),)
MACHINE  := arch/arm/mach-$(word 1,$(machine-y))/
else
MACHINE  :=
endif

machdirs := $(patsubst %,arch/arm/mach-%/,$(machine-y))
platdirs := $(patsubst %,arch/arm/plat-%/,$(plat-y))

ifeq ($(KBUILD_SRC),)
KBUILD_CPPFLAGS += $(patsubst %,-I%include,$(machdirs) $(platdirs))
else
KBUILD_CPPFLAGS += $(patsubst %,-I$(srctree)/%include,$(machdirs) $(platdirs))
endif

export	TEXT_OFFSET GZFLAGS MMUEXT

# Do we have FASTFPE?
FASTFPE		:=arch/arm/fastfpe
ifeq ($(FASTFPE),$(wildcard $(FASTFPE)))
FASTFPE_OBJ	:=$(FASTFPE)/
endif

# If we have a machine-specific directory, then include it in the build.
core-y				+= arch/arm/kernel/ arch/arm/mm/ arch/arm/common/
core-y				+= $(machdirs) $(platdirs)
core-$(CONFIG_FPE_NWFPE)	+= arch/arm/nwfpe/
core-$(CONFIG_FPE_FASTFPE)	+= $(FASTFPE_OBJ)
core-$(CONFIG_VFP)		+= arch/arm/vfp/

drivers-$(CONFIG_OPROFILE)      += arch/arm/oprofile/

libs-y				:= arch/arm/lib/ $(libs-y)

# Default target when executing plain make
ifeq ($(CONFIG_XIP_KERNEL),y)
KBUILD_IMAGE := xipImage
else
KBUILD_IMAGE := zImage
endif

all:	$(KBUILD_IMAGE)

boot := arch/arm/boot

archprepare:
	$(Q)$(MAKE) $(build)=arch/arm/tools include/generated/mach-types.h

# Convert bzImage to zImage
bzImage: zImage

zImage Image xipImage bootpImage uImage: vmlinux
	$(Q)$(MAKE) $(build)=$(boot) MACHINE=$(MACHINE) $(boot)/$@

zinstall install: vmlinux
	$(Q)$(MAKE) $(build)=$(boot) MACHINE=$(MACHINE) $@

# We use MRPROPER_FILES and CLEAN_FILES now
archclean:
	$(Q)$(MAKE) $(clean)=$(boot)

# My testing targets (bypasses dependencies)
bp:;	$(Q)$(MAKE) $(build)=$(boot) MACHINE=$(MACHINE) $(boot)/bootpImage
i zi:;	$(Q)$(MAKE) $(build)=$(boot) MACHINE=$(MACHINE) $@


define archhelp
  echo  '* zImage        - Compressed kernel image (arch/$(ARCH)/boot/zImage)'
  echo  '  Image         - Uncompressed kernel image (arch/$(ARCH)/boot/Image)'
  echo  '* xipImage      - XIP kernel image, if configured (arch/$(ARCH)/boot/xipImage)'
  echo  '  uImage        - U-Boot wrapped zImage'
  echo  '  bootpImage    - Combined zImage and initial RAM disk' 
  echo  '                  (supply initrd image via make variable INITRD=<path>)'
  echo  '  install       - Install uncompressed kernel'
  echo  '  zinstall      - Install compressed kernel'
  echo  '                  Install using (your) ~/bin/$(INSTALLKERNEL) or'
  echo  '                  (distribution) /sbin/$(INSTALLKERNEL) or'
  echo  '                  install to $$(INSTALL_PATH) and run lilo'
endef<|MERGE_RESOLUTION|>--- conflicted
+++ resolved
@@ -146,11 +146,8 @@
 machine-$(CONFIG_ARCH_MX2)		:= mx2
 machine-$(CONFIG_ARCH_MX25)		:= mx25
 machine-$(CONFIG_ARCH_MX3)		:= mx3
-<<<<<<< HEAD
+machine-$(CONFIG_ARCH_MX5)		:= mx5
 machine-$(CONFIG_ARCH_MXC91231)		:= mxc91231
-=======
-machine-$(CONFIG_ARCH_MX5)		:= mx5
->>>>>>> 9b1489e9
 machine-$(CONFIG_ARCH_NETX)		:= netx
 machine-$(CONFIG_ARCH_NOMADIK)		:= nomadik
 machine-$(CONFIG_ARCH_NS9XXX)		:= ns9xxx
