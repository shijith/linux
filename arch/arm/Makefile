#
# arch/arm/Makefile
#
# This file is included by the global makefile so that you can add your own
# architecture-specific flags and dependencies.
#
# This file is subject to the terms and conditions of the GNU General Public
# License.  See the file "COPYING" in the main directory of this archive
# for more details.
#
# Copyright (C) 1995-2001 by Russell King

LDFLAGS_vmlinux	:=-p --no-undefined -X
CPPFLAGS_vmlinux.lds = -DTEXT_OFFSET=$(TEXT_OFFSET)
OBJCOPYFLAGS	:=-O binary -R .note -R .comment -S
GZFLAGS		:=-9
#CFLAGS		+=-pipe
# Explicitly specifiy 32-bit ARM ISA since toolchain default can be -mthumb:
CFLAGS		+=$(call cc-option,-marm,)

# Do not use arch/arm/defconfig - it's always outdated.
# Select a platform tht is kept up-to-date
KBUILD_DEFCONFIG := versatile_defconfig

# defines filename extension depending memory manement type.
ifeq ($(CONFIG_MMU),)
MMUEXT		:= -nommu
endif

ifeq ($(CONFIG_FRAME_POINTER),y)
CFLAGS		+=-fno-omit-frame-pointer -mapcs -mno-sched-prolog
endif

ifeq ($(CONFIG_CPU_BIG_ENDIAN),y)
CPPFLAGS	+= -mbig-endian
AS		+= -EB
LD		+= -EB
else
CPPFLAGS	+= -mlittle-endian
AS		+= -EL
LD		+= -EL
endif

comma = ,

# This selects which instruction set is used.
# Note that GCC does not numerically define an architecture version
# macro, but instead defines a whole series of macros which makes
# testing for a specific architecture or later rather impossible.
arch-$(CONFIG_CPU_32v6)		:=-D__LINUX_ARM_ARCH__=6 $(call cc-option,-march=armv6,-march=armv5t -Wa$(comma)-march=armv6)
arch-$(CONFIG_CPU_32v6K)	:=-D__LINUX_ARM_ARCH__=6 $(call cc-option,-march=armv6k,-march=armv5t -Wa$(comma)-march=armv6k)
arch-$(CONFIG_CPU_32v5)		:=-D__LINUX_ARM_ARCH__=5 $(call cc-option,-march=armv5te,-march=armv4t)
arch-$(CONFIG_CPU_32v4T)	:=-D__LINUX_ARM_ARCH__=4 -march=armv4t
arch-$(CONFIG_CPU_32v4)		:=-D__LINUX_ARM_ARCH__=4 -march=armv4
arch-$(CONFIG_CPU_32v3)		:=-D__LINUX_ARM_ARCH__=3 -march=armv3

# This selects how we optimise for the processor.
tune-$(CONFIG_CPU_ARM610)	:=-mtune=arm610
tune-$(CONFIG_CPU_ARM710)	:=-mtune=arm710
tune-$(CONFIG_CPU_ARM7TDMI)	:=-mtune=arm7tdmi
tune-$(CONFIG_CPU_ARM720T)	:=-mtune=arm7tdmi
tune-$(CONFIG_CPU_ARM740T)	:=-mtune=arm7tdmi
tune-$(CONFIG_CPU_ARM9TDMI)	:=-mtune=arm9tdmi
tune-$(CONFIG_CPU_ARM940T)	:=-mtune=arm9tdmi
tune-$(CONFIG_CPU_ARM946T)	:=$(call cc-option,-mtune=arm9e,-mtune=arm9tdmi)
tune-$(CONFIG_CPU_ARM920T)	:=-mtune=arm9tdmi
tune-$(CONFIG_CPU_ARM922T)	:=-mtune=arm9tdmi
tune-$(CONFIG_CPU_ARM925T)	:=-mtune=arm9tdmi
tune-$(CONFIG_CPU_ARM926T)	:=-mtune=arm9tdmi
tune-$(CONFIG_CPU_SA110)	:=-mtune=strongarm110
tune-$(CONFIG_CPU_SA1100)	:=-mtune=strongarm1100
tune-$(CONFIG_CPU_XSCALE)	:=$(call cc-option,-mtune=xscale,-mtune=strongarm110) -Wa,-mcpu=xscale
tune-$(CONFIG_CPU_XSC3)		:=$(call cc-option,-mtune=xscale,-mtune=strongarm110) -Wa,-mcpu=xscale
tune-$(CONFIG_CPU_V6)		:=$(call cc-option,-mtune=arm1136j-s,-mtune=strongarm)

ifeq ($(CONFIG_AEABI),y)
CFLAGS_ABI	:=-mabi=aapcs-linux -mno-thumb-interwork
else
CFLAGS_ABI	:=$(call cc-option,-mapcs-32,-mabi=apcs-gnu) $(call cc-option,-mno-thumb-interwork,)
endif

# Need -Uarm for gcc < 3.x
CFLAGS		+=$(CFLAGS_ABI) $(arch-y) $(tune-y) $(call cc-option,-mshort-load-bytes,$(call cc-option,-malignment-traps,)) -msoft-float -Uarm
AFLAGS		+=$(CFLAGS_ABI) $(arch-y) $(tune-y) -msoft-float

CHECKFLAGS	+= -D__arm__

#Default value
head-y		:= arch/arm/kernel/head$(MMUEXT).o arch/arm/kernel/init_task.o
textofs-y	:= 0x00008000

 machine-$(CONFIG_ARCH_RPC)	   := rpc
 machine-$(CONFIG_ARCH_EBSA110)	   := ebsa110
 machine-$(CONFIG_ARCH_CLPS7500)   := clps7500
  incdir-$(CONFIG_ARCH_CLPS7500)   := cl7500
 machine-$(CONFIG_FOOTBRIDGE)	   := footbridge
  incdir-$(CONFIG_FOOTBRIDGE)	   := ebsa285
 machine-$(CONFIG_ARCH_CO285)	   := footbridge
  incdir-$(CONFIG_ARCH_CO285)	   := ebsa285
 machine-$(CONFIG_ARCH_SHARK)	   := shark
 machine-$(CONFIG_ARCH_SA1100)	   := sa1100
ifeq ($(CONFIG_ARCH_SA1100),y)
# SA1111 DMA bug: we don't want the kernel to live in precious DMA-able memory
 textofs-$(CONFIG_SA1111)	   := 0x00208000
endif
 machine-$(CONFIG_ARCH_PXA)	   := pxa
 machine-$(CONFIG_ARCH_L7200)	   := l7200
 machine-$(CONFIG_ARCH_INTEGRATOR) := integrator
 textofs-$(CONFIG_ARCH_CLPS711X)   := 0x00028000
 machine-$(CONFIG_ARCH_CLPS711X)   := clps711x
 machine-$(CONFIG_ARCH_IOP32X)	   := iop32x
 machine-$(CONFIG_ARCH_IOP33X)	   := iop33x
 machine-$(CONFIG_ARCH_IOP13XX)	   := iop13xx
 machine-$(CONFIG_ARCH_IXP4XX)	   := ixp4xx
 machine-$(CONFIG_ARCH_IXP2000)    := ixp2000
 machine-$(CONFIG_ARCH_IXP23XX)    := ixp23xx
 machine-$(CONFIG_ARCH_OMAP1)	   := omap1
 machine-$(CONFIG_ARCH_OMAP2)	   := omap2
  incdir-$(CONFIG_ARCH_OMAP)	   := omap
 machine-$(CONFIG_ARCH_S3C2410)	   := s3c2410
 machine-$(CONFIG_ARCH_LH7A40X)	   := lh7a40x
 machine-$(CONFIG_ARCH_VERSATILE)  := versatile
 machine-$(CONFIG_ARCH_IMX)	   := imx
 machine-$(CONFIG_ARCH_H720X)	   := h720x
 machine-$(CONFIG_ARCH_AAEC2000)   := aaec2000
 machine-$(CONFIG_ARCH_REALVIEW)   := realview
<<<<<<< HEAD
 machine-$(CONFIG_ARCH_AT91)       := at91
 machine-$(CONFIG_ARCH_EP93XX)     := ep93xx
 machine-$(CONFIG_ARCH_PNX4008)    := pnx4008
 machine-$(CONFIG_ARCH_NETX)       := netx
=======
 machine-$(CONFIG_ARCH_AT91)	   := at91rm9200
 machine-$(CONFIG_ARCH_EP93XX)	   := ep93xx
 machine-$(CONFIG_ARCH_PNX4008)	   := pnx4008
 machine-$(CONFIG_ARCH_NETX)	   := netx
 machine-$(CONFIG_ARCH_NS9XXX)	   := ns9xxx
 textofs-$(CONFIG_ARCH_NS9XXX)	   := 0x00108000
>>>>>>> b77bfa84

ifeq ($(CONFIG_ARCH_EBSA110),y)
# This is what happens if you forget the IOCS16 line.
# PCMCIA cards stop working.
CFLAGS_3c589_cs.o :=-DISA_SIXTEEN_BIT_PERIPHERAL
export CFLAGS_3c589_cs.o
endif

# The byte offset of the kernel image in RAM from the start of RAM.
TEXT_OFFSET := $(textofs-y)

ifeq ($(incdir-y),)
incdir-y := $(machine-y)
endif
INCDIR   := arch-$(incdir-y)

ifneq ($(machine-y),)
MACHINE  := arch/arm/mach-$(machine-y)/
else
MACHINE  :=
endif

export	TEXT_OFFSET GZFLAGS MMUEXT

# Do we have FASTFPE?
FASTFPE		:=arch/arm/fastfpe
ifeq ($(FASTFPE),$(wildcard $(FASTFPE)))
FASTFPE_OBJ	:=$(FASTFPE)/
endif

# If we have a machine-specific directory, then include it in the build.
core-y				+= arch/arm/kernel/ arch/arm/mm/ arch/arm/common/
core-y				+= $(MACHINE)
core-$(CONFIG_ARCH_S3C2410)	+= arch/arm/mach-s3c2400/
core-$(CONFIG_ARCH_S3C2410)	+= arch/arm/mach-s3c2412/
core-$(CONFIG_ARCH_S3C2410)	+= arch/arm/mach-s3c2440/
core-$(CONFIG_ARCH_S3C2410)	+= arch/arm/mach-s3c2442/
core-$(CONFIG_ARCH_S3C2410)	+= arch/arm/mach-s3c2443/
core-$(CONFIG_FPE_NWFPE)	+= arch/arm/nwfpe/
core-$(CONFIG_FPE_FASTFPE)	+= $(FASTFPE_OBJ)
core-$(CONFIG_VFP)		+= arch/arm/vfp/

# If we have a common platform directory, then include it in the build.
core-$(CONFIG_PLAT_IOP)		+= arch/arm/plat-iop/
core-$(CONFIG_ARCH_OMAP)	+= arch/arm/plat-omap/
core-$(CONFIG_PLAT_S3C24XX)		+= arch/arm/plat-s3c24xx/

drivers-$(CONFIG_OPROFILE)      += arch/arm/oprofile/
drivers-$(CONFIG_ARCH_CLPS7500)	+= drivers/acorn/char/
drivers-$(CONFIG_ARCH_L7200)	+= drivers/acorn/char/

libs-y				:= arch/arm/lib/ $(libs-y)

# Default target when executing plain make
ifeq ($(CONFIG_XIP_KERNEL),y)
KBUILD_IMAGE := xipImage
else
KBUILD_IMAGE := zImage
endif

all:	$(KBUILD_IMAGE)

boot := arch/arm/boot

#	Update machine arch and proc symlinks if something which affects
#	them changed.  We use .arch to indicate when they were updated
#	last, otherwise make uses the target directory mtime.

include/asm-arm/.arch: $(wildcard include/config/arch/*.h) include/config/auto.conf
	@echo '  SYMLINK include/asm-arm/arch -> include/asm-arm/$(INCDIR)'
ifneq ($(KBUILD_SRC),)
	$(Q)mkdir -p include/asm-arm
	$(Q)ln -fsn $(srctree)/include/asm-arm/$(INCDIR) include/asm-arm/arch
else
	$(Q)ln -fsn $(INCDIR) include/asm-arm/arch
endif
	@touch $@

archprepare: maketools

PHONY += maketools FORCE
maketools: include/linux/version.h include/asm-arm/.arch FORCE
	$(Q)$(MAKE) $(build)=arch/arm/tools include/asm-arm/mach-types.h

# Convert bzImage to zImage
bzImage: zImage

zImage Image xipImage bootpImage uImage: vmlinux
	$(Q)$(MAKE) $(build)=$(boot) MACHINE=$(MACHINE) $(boot)/$@

zinstall install: vmlinux
	$(Q)$(MAKE) $(build)=$(boot) MACHINE=$(MACHINE) $@

CLEAN_FILES += include/asm-arm/mach-types.h \
	       include/asm-arm/arch include/asm-arm/.arch

# We use MRPROPER_FILES and CLEAN_FILES now
archclean:
	$(Q)$(MAKE) $(clean)=$(boot)

# My testing targets (bypasses dependencies)
bp:;	$(Q)$(MAKE) $(build)=$(boot) MACHINE=$(MACHINE) $(boot)/bootpImage
i zi:;	$(Q)$(MAKE) $(build)=$(boot) MACHINE=$(MACHINE) $@


define archhelp
  echo  '* zImage        - Compressed kernel image (arch/$(ARCH)/boot/zImage)'
  echo  '  Image         - Uncompressed kernel image (arch/$(ARCH)/boot/Image)'
  echo  '* xipImage      - XIP kernel image, if configured (arch/$(ARCH)/boot/xipImage)'
  echo  '  bootpImage    - Combined zImage and initial RAM disk' 
  echo  '                  (supply initrd image via make variable INITRD=<path>)'
  echo  '  install       - Install uncompressed kernel'
  echo  '  zinstall      - Install compressed kernel'
  echo  '                  Install using (your) ~/bin/installkernel or'
  echo  '                  (distribution) /sbin/installkernel or'
  echo  '                  install to $$(INSTALL_PATH) and run lilo'
endef<|MERGE_RESOLUTION|>--- conflicted
+++ resolved
@@ -124,19 +124,12 @@
  machine-$(CONFIG_ARCH_H720X)	   := h720x
  machine-$(CONFIG_ARCH_AAEC2000)   := aaec2000
  machine-$(CONFIG_ARCH_REALVIEW)   := realview
-<<<<<<< HEAD
- machine-$(CONFIG_ARCH_AT91)       := at91
- machine-$(CONFIG_ARCH_EP93XX)     := ep93xx
- machine-$(CONFIG_ARCH_PNX4008)    := pnx4008
- machine-$(CONFIG_ARCH_NETX)       := netx
-=======
  machine-$(CONFIG_ARCH_AT91)	   := at91rm9200
  machine-$(CONFIG_ARCH_EP93XX)	   := ep93xx
  machine-$(CONFIG_ARCH_PNX4008)	   := pnx4008
  machine-$(CONFIG_ARCH_NETX)	   := netx
  machine-$(CONFIG_ARCH_NS9XXX)	   := ns9xxx
  textofs-$(CONFIG_ARCH_NS9XXX)	   := 0x00108000
->>>>>>> b77bfa84
 
 ifeq ($(CONFIG_ARCH_EBSA110),y)
 # This is what happens if you forget the IOCS16 line.
