/*
 *  libata-scsi.c - helper library for ATA
 *
 *  Maintained by:  Jeff Garzik <jgarzik@pobox.com>
 *    		    Please ALWAYS copy linux-ide@vger.kernel.org
 *		    on emails.
 *
 *  Copyright 2003-2004 Red Hat, Inc.  All rights reserved.
 *  Copyright 2003-2004 Jeff Garzik
 *
 *
 *  This program is free software; you can redistribute it and/or modify
 *  it under the terms of the GNU General Public License as published by
 *  the Free Software Foundation; either version 2, or (at your option)
 *  any later version.
 *
 *  This program is distributed in the hope that it will be useful,
 *  but WITHOUT ANY WARRANTY; without even the implied warranty of
 *  MERCHANTABILITY or FITNESS FOR A PARTICULAR PURPOSE.  See the
 *  GNU General Public License for more details.
 *
 *  You should have received a copy of the GNU General Public License
 *  along with this program; see the file COPYING.  If not, write to
 *  the Free Software Foundation, 675 Mass Ave, Cambridge, MA 02139, USA.
 *
 *
 *  libata documentation is available via 'make {ps|pdf}docs',
 *  as Documentation/DocBook/libata.*
 *
 *  Hardware documentation available from
 *  - http://www.t10.org/
 *  - http://www.t13.org/
 *
 */

#include <linux/kernel.h>
#include <linux/blkdev.h>
#include <linux/spinlock.h>
#include <scsi/scsi.h>
#include "scsi.h"
#include <scsi/scsi_host.h>
#include <linux/libata.h>
#include <linux/hdreg.h>
#include <asm/uaccess.h>

#include "libata.h"

#define SECTOR_SIZE	512

typedef unsigned int (*ata_xlat_func_t)(struct ata_queued_cmd *qc, u8 *scsicmd);
static struct ata_device *
ata_scsi_find_dev(struct ata_port *ap, struct scsi_device *scsidev);


static void ata_scsi_invalid_field(struct scsi_cmnd *cmd,
				   void (*done)(struct scsi_cmnd *))
{
	ata_scsi_set_sense(cmd, ILLEGAL_REQUEST, 0x24, 0x0);
	/* "Invalid field in cbd" */
	done(cmd);
}

/**
 *	ata_std_bios_param - generic bios head/sector/cylinder calculator used by sd.
 *	@sdev: SCSI device for which BIOS geometry is to be determined
 *	@bdev: block device associated with @sdev
 *	@capacity: capacity of SCSI device
 *	@geom: location to which geometry will be output
 *
 *	Generic bios head/sector/cylinder calculator
 *	used by sd. Most BIOSes nowadays expect a XXX/255/16  (CHS)
 *	mapping. Some situations may arise where the disk is not
 *	bootable if this is not used.
 *
 *	LOCKING:
 *	Defined by the SCSI layer.  We don't really care.
 *
 *	RETURNS:
 *	Zero.
 */
int ata_std_bios_param(struct scsi_device *sdev, struct block_device *bdev,
		       sector_t capacity, int geom[])
{
	geom[0] = 255;
	geom[1] = 63;
	sector_div(capacity, 255*63);
	geom[2] = capacity;

	return 0;
}

/**
 *	ata_cmd_ioctl - Handler for HDIO_DRIVE_CMD ioctl
 *	@dev: Device to whom we are issuing command
 *	@arg: User provided data for issuing command
 *
 *	LOCKING:
 *	Defined by the SCSI layer.  We don't really care.
 *
 *	RETURNS:
 *	Zero on success, negative errno on error.
 */

int ata_cmd_ioctl(struct scsi_device *scsidev, void __user *arg)
{
	int rc = 0;
	u8 scsi_cmd[MAX_COMMAND_SIZE];
	u8 args[4], *argbuf = NULL;
	int argsize = 0;
	struct scsi_request *sreq;

	if (NULL == (void *)arg)
		return -EINVAL;

	if (copy_from_user(args, arg, sizeof(args)))
		return -EFAULT;

	sreq = scsi_allocate_request(scsidev, GFP_KERNEL);
	if (!sreq)
		return -EINTR;

	memset(scsi_cmd, 0, sizeof(scsi_cmd));

	if (args[3]) {
		argsize = SECTOR_SIZE * args[3];
		argbuf = kmalloc(argsize, GFP_KERNEL);
		if (argbuf == NULL) {
			rc = -ENOMEM;
			goto error;
		}

		scsi_cmd[1]  = (4 << 1); /* PIO Data-in */
		scsi_cmd[2]  = 0x0e;     /* no off.line or cc, read from dev,
		                            block count in sector count field */
		sreq->sr_data_direction = DMA_FROM_DEVICE;
	} else {
		scsi_cmd[1]  = (3 << 1); /* Non-data */
		/* scsi_cmd[2] is already 0 -- no off.line, cc, or data xfer */
		sreq->sr_data_direction = DMA_NONE;
	}

	scsi_cmd[0] = ATA_16;

	scsi_cmd[4] = args[2];
	if (args[0] == WIN_SMART) { /* hack -- ide driver does this too... */
		scsi_cmd[6]  = args[3];
		scsi_cmd[8]  = args[1];
		scsi_cmd[10] = 0x4f;
		scsi_cmd[12] = 0xc2;
	} else {
		scsi_cmd[6]  = args[1];
	}
	scsi_cmd[14] = args[0];

	/* Good values for timeout and retries?  Values below
	   from scsi_ioctl_send_command() for default case... */
	scsi_wait_req(sreq, scsi_cmd, argbuf, argsize, (10*HZ), 5);

	if (sreq->sr_result) {
		rc = -EIO;
		goto error;
	}

	/* Need code to retrieve data from check condition? */

	if ((argbuf)
	 && copy_to_user((void *)(arg + sizeof(args)), argbuf, argsize))
		rc = -EFAULT;
error:
	scsi_release_request(sreq);

	if (argbuf)
		kfree(argbuf);

	return rc;
}

/**
 *	ata_task_ioctl - Handler for HDIO_DRIVE_TASK ioctl
 *	@dev: Device to whom we are issuing command
 *	@arg: User provided data for issuing command
 *
 *	LOCKING:
 *	Defined by the SCSI layer.  We don't really care.
 *
 *	RETURNS:
 *	Zero on success, negative errno on error.
 */
int ata_task_ioctl(struct scsi_device *scsidev, void __user *arg)
{
	int rc = 0;
	u8 scsi_cmd[MAX_COMMAND_SIZE];
	u8 args[7];
	struct scsi_request *sreq;

	if (NULL == (void *)arg)
		return -EINVAL;

	if (copy_from_user(args, arg, sizeof(args)))
		return -EFAULT;

	memset(scsi_cmd, 0, sizeof(scsi_cmd));
	scsi_cmd[0]  = ATA_16;
	scsi_cmd[1]  = (3 << 1); /* Non-data */
	/* scsi_cmd[2] is already 0 -- no off.line, cc, or data xfer */
	scsi_cmd[4]  = args[1];
	scsi_cmd[6]  = args[2];
	scsi_cmd[8]  = args[3];
	scsi_cmd[10] = args[4];
	scsi_cmd[12] = args[5];
	scsi_cmd[14] = args[0];

	sreq = scsi_allocate_request(scsidev, GFP_KERNEL);
	if (!sreq) {
		rc = -EINTR;
		goto error;
	}

	sreq->sr_data_direction = DMA_NONE;
	/* Good values for timeout and retries?  Values below
	   from scsi_ioctl_send_command() for default case... */
	scsi_wait_req(sreq, scsi_cmd, NULL, 0, (10*HZ), 5);

	if (sreq->sr_result) {
		rc = -EIO;
		goto error;
	}

	/* Need code to retrieve data from check condition? */

error:
	scsi_release_request(sreq);
	return rc;
}

int ata_scsi_ioctl(struct scsi_device *scsidev, int cmd, void __user *arg)
{
	struct ata_port *ap;
	struct ata_device *dev;
	int val = -EINVAL, rc = -EINVAL;

	ap = (struct ata_port *) &scsidev->host->hostdata[0];
	if (!ap)
		goto out;

	dev = ata_scsi_find_dev(ap, scsidev);
	if (!dev) {
		rc = -ENODEV;
		goto out;
	}

	switch (cmd) {
	case ATA_IOC_GET_IO32:
		val = 0;
		if (copy_to_user(arg, &val, 1))
			return -EFAULT;
		return 0;

	case ATA_IOC_SET_IO32:
		val = (unsigned long) arg;
		if (val != 0)
			return -EINVAL;
		return 0;

	case HDIO_DRIVE_CMD:
		if (!capable(CAP_SYS_ADMIN) || !capable(CAP_SYS_RAWIO))
			return -EACCES;
		return ata_cmd_ioctl(scsidev, arg);

	case HDIO_DRIVE_TASK:
		if (!capable(CAP_SYS_ADMIN) || !capable(CAP_SYS_RAWIO))
			return -EACCES;
		return ata_task_ioctl(scsidev, arg);

	default:
		rc = -ENOTTY;
		break;
	}

out:
	return rc;
}

/**
 *	ata_scsi_qc_new - acquire new ata_queued_cmd reference
 *	@ap: ATA port to which the new command is attached
 *	@dev: ATA device to which the new command is attached
 *	@cmd: SCSI command that originated this ATA command
 *	@done: SCSI command completion function
 *
 *	Obtain a reference to an unused ata_queued_cmd structure,
 *	which is the basic libata structure representing a single
 *	ATA command sent to the hardware.
 *
 *	If a command was available, fill in the SCSI-specific
 *	portions of the structure with information on the
 *	current command.
 *
 *	LOCKING:
 *	spin_lock_irqsave(host_set lock)
 *
 *	RETURNS:
 *	Command allocated, or %NULL if none available.
 */
struct ata_queued_cmd *ata_scsi_qc_new(struct ata_port *ap,
				       struct ata_device *dev,
				       struct scsi_cmnd *cmd,
				       void (*done)(struct scsi_cmnd *))
{
	struct ata_queued_cmd *qc;

	qc = ata_qc_new_init(ap, dev);
	if (qc) {
		qc->scsicmd = cmd;
		qc->scsidone = done;

		if (cmd->use_sg) {
			qc->sg = (struct scatterlist *) cmd->request_buffer;
			qc->n_elem = cmd->use_sg;
		} else {
			qc->sg = &qc->sgent;
			qc->n_elem = 1;
		}
	} else {
		cmd->result = (DID_OK << 16) | (QUEUE_FULL << 1);
		done(cmd);
	}

	return qc;
}

/**
 *	ata_dump_status - user friendly display of error info
 *	@id: id of the port in question
 *	@tf: ptr to filled out taskfile
 *
 *	Decode and dump the ATA error/status registers for the user so
 *	that they have some idea what really happened at the non
 *	make-believe layer.
 *
 *	LOCKING:
 *	inherited from caller
 */
void ata_dump_status(unsigned id, struct ata_taskfile *tf)
{
	u8 stat = tf->command, err = tf->feature;

	printk(KERN_WARNING "ata%u: status=0x%02x { ", id, stat);
	if (stat & ATA_BUSY) {
		printk("Busy }\n");	/* Data is not valid in this case */
	} else {
		if (stat & 0x40)	printk("DriveReady ");
		if (stat & 0x20)	printk("DeviceFault ");
		if (stat & 0x10)	printk("SeekComplete ");
		if (stat & 0x08)	printk("DataRequest ");
		if (stat & 0x04)	printk("CorrectedError ");
		if (stat & 0x02)	printk("Index ");
		if (stat & 0x01)	printk("Error ");
		printk("}\n");

		if (err) {
			printk(KERN_WARNING "ata%u: error=0x%02x { ", id, err);
			if (err & 0x04)		printk("DriveStatusError ");
			if (err & 0x80) {
				if (err & 0x04)	printk("BadCRC ");
				else		printk("Sector ");
			}
			if (err & 0x40)		printk("UncorrectableError ");
			if (err & 0x10)		printk("SectorIdNotFound ");
			if (err & 0x02)		printk("TrackZeroNotFound ");
			if (err & 0x01)		printk("AddrMarkNotFound ");
			printk("}\n");
		}
	}
}

/**
 *	ata_to_sense_error - convert ATA error to SCSI error
 *	@drv_stat: value contained in ATA status register
 *	@drv_err: value contained in ATA error register
 *	@sk: the sense key we'll fill out
 *	@asc: the additional sense code we'll fill out
 *	@ascq: the additional sense code qualifier we'll fill out
 *
 *	Converts an ATA error into a SCSI error.  Fill out pointers to
 *	SK, ASC, and ASCQ bytes for later use in fixed or descriptor
 *	format sense blocks.
 *
 *	LOCKING:
 *	spin_lock_irqsave(host_set lock)
 */
void ata_to_sense_error(unsigned id, u8 drv_stat, u8 drv_err, u8 *sk, u8 *asc, 
			u8 *ascq)
{
<<<<<<< HEAD
	int i;
=======
	struct scsi_cmnd *cmd = qc->scsicmd;
	u8 err = 0;
>>>>>>> e710245b
	/* Based on the 3ware driver translation table */
	static unsigned char sense_table[][4] = {
		/* BBD|ECC|ID|MAR */
		{0xd1, 		ABORTED_COMMAND, 0x00, 0x00}, 	// Device busy                  Aborted command
		/* BBD|ECC|ID */
		{0xd0,  	ABORTED_COMMAND, 0x00, 0x00}, 	// Device busy                  Aborted command
		/* ECC|MC|MARK */
		{0x61, 		HARDWARE_ERROR, 0x00, 0x00}, 	// Device fault                 Hardware error
		/* ICRC|ABRT */		/* NB: ICRC & !ABRT is BBD */
		{0x84, 		ABORTED_COMMAND, 0x47, 0x00}, 	// Data CRC error               SCSI parity error
		/* MC|ID|ABRT|TRK0|MARK */
		{0x37, 		NOT_READY, 0x04, 0x00}, 	// Unit offline                 Not ready
		/* MCR|MARK */
		{0x09, 		NOT_READY, 0x04, 0x00}, 	// Unrecovered disk error       Not ready
		/*  Bad address mark */
		{0x01, 		MEDIUM_ERROR, 0x13, 0x00}, 	// Address mark not found       Address mark not found for data field
		/* TRK0 */
		{0x02, 		HARDWARE_ERROR, 0x00, 0x00}, 	// Track 0 not found		  Hardware error
		/* Abort & !ICRC */
		{0x04, 		ABORTED_COMMAND, 0x00, 0x00}, 	// Aborted command              Aborted command
		/* Media change request */
		{0x08, 		NOT_READY, 0x04, 0x00}, 	// Media change request	  FIXME: faking offline
		/* SRV */
		{0x10, 		ABORTED_COMMAND, 0x14, 0x00}, 	// ID not found                 Recorded entity not found
		/* Media change */
		{0x08,  	NOT_READY, 0x04, 0x00}, 	// Media change		  FIXME: faking offline
		/* ECC */
		{0x40, 		MEDIUM_ERROR, 0x11, 0x04}, 	// Uncorrectable ECC error      Unrecovered read error
		/* BBD - block marked bad */
		{0x80, 		MEDIUM_ERROR, 0x11, 0x04}, 	// Block marked bad		  Medium error, unrecovered read error
		{0xFF, 0xFF, 0xFF, 0xFF}, // END mark
	};
	static unsigned char stat_table[][4] = {
		/* Must be first because BUSY means no other bits valid */
		{0x80, 		ABORTED_COMMAND, 0x47, 0x00},	// Busy, fake parity for now
		{0x20, 		HARDWARE_ERROR,  0x00, 0x00}, 	// Device fault
		{0x08, 		ABORTED_COMMAND, 0x47, 0x00},	// Timed out in xfer, fake parity for now
		{0x04, 		RECOVERED_ERROR, 0x11, 0x00},	// Recovered ECC error	  Medium error, recovered
		{0xFF, 0xFF, 0xFF, 0xFF}, // END mark
	};
<<<<<<< HEAD
=======
	int i = 0;
>>>>>>> e710245b

	/*
	 *	Is this an error we can process/parse
	 */
	if (drv_stat & ATA_BUSY) {
		drv_err = 0;	/* Ignore the err bits, they're invalid */
	}

	if (drv_err) {
		/* Look for drv_err */
		for (i = 0; sense_table[i][0] != 0xFF; i++) {
			/* Look for best matches first */
			if ((sense_table[i][0] & drv_err) == 
			    sense_table[i][0]) {
				*sk = sense_table[i][1];
				*asc = sense_table[i][2];
				*ascq = sense_table[i][3];
				goto translate_done;
			}
		}
		/* No immediate match */
		printk(KERN_WARNING "ata%u: no sense translation for "
		       "error 0x%02x\n", id, drv_err);
	}

	/* Fall back to interpreting status bits */
	for (i = 0; stat_table[i][0] != 0xFF; i++) {
		if (stat_table[i][0] & drv_stat) {
			*sk = stat_table[i][1];
			*asc = stat_table[i][2];
			*ascq = stat_table[i][3];
			goto translate_done;
		}
	}
	/* No error?  Undecoded? */
	printk(KERN_WARNING "ata%u: no sense translation for status: 0x%02x\n", 
	       id, drv_stat);

	/* For our last chance pick, use medium read error because
	 * it's much more common than an ATA drive telling you a write
	 * has failed.
	 */
	*sk = MEDIUM_ERROR;
	*asc = 0x11; /* "unrecovered read error" */
	*ascq = 0x04; /*  "auto-reallocation failed" */

 translate_done:
	printk(KERN_ERR "ata%u: translated ATA stat/err 0x%02x/%02x to "
	       "SCSI SK/ASC/ASCQ 0x%x/%02x/%02x\n", id, drv_stat, drv_err,
	       *sk, *asc, *ascq);
	return;
}

/*
 *	ata_gen_ata_desc_sense - Generate check condition sense block.
 *	@qc: Command that completed.
 *
 *	This function is specific to the ATA descriptor format sense
 *	block specified for the ATA pass through commands.  Regardless
 *	of whether the command errored or not, return a sense
 *	block. Copy all controller registers into the sense
 *	block. Clear sense key, ASC & ASCQ if there is no error.
 *
 *	LOCKING:
 *	spin_lock_irqsave(host_set lock)
 */
void ata_gen_ata_desc_sense(struct ata_queued_cmd *qc)
{
	struct scsi_cmnd *cmd = qc->scsicmd;
	struct ata_taskfile *tf = &qc->tf;
	unsigned char *sb = cmd->sense_buffer;
	unsigned char *desc = sb + 8;

	memset(sb, 0, SCSI_SENSE_BUFFERSIZE);

	cmd->result = (DRIVER_SENSE << 24) | SAM_STAT_CHECK_CONDITION;

	/*
	 * Read the controller registers.
	 */
	assert(NULL != qc->ap->ops->tf_read);
	qc->ap->ops->tf_read(qc->ap, tf);

	/*
	 * Use ata_to_sense_error() to map status register bits
	 * onto sense key, asc & ascq.
	 */
	if (unlikely(tf->command & (ATA_BUSY | ATA_DF | ATA_ERR | ATA_DRQ))) {
		ata_to_sense_error(qc->ap->id, tf->command, tf->feature,
				   &sb[1], &sb[2], &sb[3]);
		sb[1] &= 0x0f;
	}

	/*
	 * Sense data is current and format is descriptor.
	 */
	sb[0] = 0x72;

<<<<<<< HEAD
	desc[0] = 0x09;

	/*
	 * Set length of additional sense data.
	 * Since we only populate descriptor 0, the total
	 * length is the same (fixed) length as descriptor 0.
	 */
	desc[1] = sb[7] = 14;

	/*
	 * Copy registers into sense buffer.
	 */
	desc[2] = 0x00;
	desc[3] = tf->feature;	/* == error reg */
	desc[5] = tf->nsect;
	desc[7] = tf->lbal;
	desc[9] = tf->lbam;
	desc[11] = tf->lbah;
	desc[12] = tf->device;
	desc[13] = tf->command; /* == status reg */

	/*
	 * Fill in Extend bit, and the high order bytes
	 * if applicable.
	 */
	if (tf->flags & ATA_TFLAG_LBA48) {
		desc[2] |= 0x01;
		desc[4] = tf->hob_nsect;
		desc[6] = tf->hob_lbal;
		desc[8] = tf->hob_lbam;
		desc[10] = tf->hob_lbah;
=======
	/* Look for err */
	while(sense_table[i][0] != 0xFF)
	{
		/* Look for best matches first */
		if((sense_table[i][0] & err) == sense_table[i][0])
		{
			ata_scsi_set_sense(cmd, sense_table[i][1] /* sk */,
					   sense_table[i][2] /* asc */,
					   sense_table[i][3] /* ascq */ );
			return;
		}
		i++;
>>>>>>> e710245b
	}
}

<<<<<<< HEAD
/**
 *	ata_gen_fixed_sense - generate a SCSI fixed sense block
 *	@qc: Command that we are erroring out
 *
 *	Leverage ata_to_sense_error() to give us the codes.  Fit our
 *	LBA in here if there's room.
 *
 *	LOCKING:
 *	inherited from caller
 */
void ata_gen_fixed_sense(struct ata_queued_cmd *qc)
{
	struct scsi_cmnd *cmd = qc->scsicmd;
	struct ata_taskfile *tf = &qc->tf;
	unsigned char *sb = cmd->sense_buffer;

	memset(sb, 0, SCSI_SENSE_BUFFERSIZE);

	cmd->result = (DRIVER_SENSE << 24) | SAM_STAT_CHECK_CONDITION;

	/*
	 * Read the controller registers.
	 */
	assert(NULL != qc->ap->ops->tf_read);
	qc->ap->ops->tf_read(qc->ap, tf);

	/*
	 * Use ata_to_sense_error() to map status register bits
	 * onto sense key, asc & ascq.
	 */
	if (unlikely(tf->command & (ATA_BUSY | ATA_DF | ATA_ERR | ATA_DRQ))) {
		ata_to_sense_error(qc->ap->id, tf->command, tf->feature,
				   &sb[2], &sb[12], &sb[13]);
		sb[2] &= 0x0f;
=======
	i = 0;
	/* Fall back to interpreting status bits */
	while(stat_table[i][0] != 0xFF)
	{
		if(stat_table[i][0] & drv_stat)
		{
			ata_scsi_set_sense(cmd, sense_table[i][1] /* sk */,
					   sense_table[i][2] /* asc */,
					   sense_table[i][3] /* ascq */ );
			return;
		}
		i++;
>>>>>>> e710245b
	}

<<<<<<< HEAD
	sb[0] = 0x70;
	sb[7] = 0x0a;

#if 0 /* when C/H/S support is merged */
	if (tf->flags & ATA_TFLAG_LBA && !(tf->flags & ATA_TFLAG_LBA48)) {
#endif
	if (!(tf->flags & ATA_TFLAG_LBA48)) {
		/* A small (28b) LBA will fit in the 32b info field */
		sb[0] |= 0x80;		/* set valid bit */
		sb[3] = tf->device & 0x0f;
		sb[4] = tf->lbah;
		sb[5] = tf->lbam;
		sb[6] = tf->lbal;
=======
	if (cmd->sc_data_direction == DMA_FROM_DEVICE) {
		ata_scsi_set_sense(cmd, MEDIUM_ERROR, 0x11, 0x4);
		/* "unrecovered read error" */
	} else {
		ata_scsi_set_sense(cmd, MEDIUM_ERROR, 0xc, 0x2);
		/* "write error - auto-reallocation failed" */
>>>>>>> e710245b
	}
}

/**
 *	ata_scsi_slave_config - Set SCSI device attributes
 *	@sdev: SCSI device to examine
 *
 *	This is called before we actually start reading
 *	and writing to the device, to configure certain
 *	SCSI mid-layer behaviors.
 *
 *	LOCKING:
 *	Defined by SCSI layer.  We don't really care.
 */

int ata_scsi_slave_config(struct scsi_device *sdev)
{
	sdev->use_10_for_rw = 1;
	sdev->use_10_for_ms = 1;

	blk_queue_max_phys_segments(sdev->request_queue, LIBATA_MAX_PRD);

	if (sdev->id < ATA_MAX_DEVICES) {
		struct ata_port *ap;
		struct ata_device *dev;

		ap = (struct ata_port *) &sdev->host->hostdata[0];
		dev = &ap->device[sdev->id];

		/* TODO: 1024 is an arbitrary number, not the
		 * hardware maximum.  This should be increased to
		 * 65534 when Jens Axboe's patch for dynamically
		 * determining max_sectors is merged.
		 */
		if ((dev->flags & ATA_DFLAG_LBA48) &&
		    ((dev->flags & ATA_DFLAG_LOCK_SECTORS) == 0)) {
			/*
			 * do not overwrite sdev->host->max_sectors, since
			 * other drives on this host may not support LBA48
			 */
			blk_queue_max_sectors(sdev->request_queue, 2048);
		}
	}

	return 0;	/* scsi layer doesn't check return value, sigh */
}

/**
 *	ata_scsi_error - SCSI layer error handler callback
 *	@host: SCSI host on which error occurred
 *
 *	Handles SCSI-layer-thrown error events.
 *
 *	LOCKING:
 *	Inherited from SCSI layer (none, can sleep)
 *
 *	RETURNS:
 *	Zero.
 */

int ata_scsi_error(struct Scsi_Host *host)
{
	struct ata_port *ap;

	DPRINTK("ENTER\n");

	ap = (struct ata_port *) &host->hostdata[0];
	ap->ops->eng_timeout(ap);

	/* TODO: this is per-command; when queueing is supported
	 * this code will either change or move to a more
	 * appropriate place
	 */
	host->host_failed--;
	INIT_LIST_HEAD(&host->eh_cmd_q);

	DPRINTK("EXIT\n");
	return 0;
}

/**
 *	ata_scsi_start_stop_xlat - Translate SCSI START STOP UNIT command
 *	@qc: Storage for translated ATA taskfile
 *	@scsicmd: SCSI command to translate
 *
 *	Sets up an ATA taskfile to issue STANDBY (to stop) or READ VERIFY
 *	(to start). Perhaps these commands should be preceded by
 *	CHECK POWER MODE to see what power mode the device is already in.
 *	[See SAT revision 5 at www.t10.org]
 *
 *	LOCKING:
 *	spin_lock_irqsave(host_set lock)
 *
 *	RETURNS:
 *	Zero on success, non-zero on error.
 */

static unsigned int ata_scsi_start_stop_xlat(struct ata_queued_cmd *qc,
					     u8 *scsicmd)
{
	struct ata_taskfile *tf = &qc->tf;

	tf->flags |= ATA_TFLAG_DEVICE | ATA_TFLAG_ISADDR;
	tf->protocol = ATA_PROT_NODATA;
	if (scsicmd[1] & 0x1) {
		;	/* ignore IMMED bit, violates sat-r05 */
	}
	if (scsicmd[4] & 0x2)
		goto invalid_fld;       /* LOEJ bit set not supported */
	if (((scsicmd[4] >> 4) & 0xf) != 0)
		goto invalid_fld;       /* power conditions not supported */
	if (scsicmd[4] & 0x1) {
		tf->nsect = 1;	/* 1 sector, lba=0 */

		if (qc->dev->flags & ATA_DFLAG_LBA) {
			qc->tf.flags |= ATA_TFLAG_LBA;

			tf->lbah = 0x0;
			tf->lbam = 0x0;
			tf->lbal = 0x0;
			tf->device |= ATA_LBA;
		} else {
			/* CHS */
			tf->lbal = 0x1; /* sect */
			tf->lbam = 0x0; /* cyl low */
			tf->lbah = 0x0; /* cyl high */
		}

		tf->command = ATA_CMD_VERIFY;	/* READ VERIFY */
	} else {
		tf->nsect = 0;	/* time period value (0 implies now) */
		tf->command = ATA_CMD_STANDBY;
		/* Consider: ATA STANDBY IMMEDIATE command */
	}
	/*
	 * Standby and Idle condition timers could be implemented but that
	 * would require libata to implement the Power condition mode page
	 * and allow the user to change it. Changing mode pages requires
	 * MODE SELECT to be implemented.
	 */

	return 0;

invalid_fld:
	ata_scsi_set_sense(qc->scsicmd, ILLEGAL_REQUEST, 0x24, 0x0);
	/* "Invalid field in cbd" */
	return 1;
}


/**
 *	ata_scsi_flush_xlat - Translate SCSI SYNCHRONIZE CACHE command
 *	@qc: Storage for translated ATA taskfile
 *	@scsicmd: SCSI command to translate (ignored)
 *
 *	Sets up an ATA taskfile to issue FLUSH CACHE or
 *	FLUSH CACHE EXT.
 *
 *	LOCKING:
 *	spin_lock_irqsave(host_set lock)
 *
 *	RETURNS:
 *	Zero on success, non-zero on error.
 */

static unsigned int ata_scsi_flush_xlat(struct ata_queued_cmd *qc, u8 *scsicmd)
{
	struct ata_taskfile *tf = &qc->tf;

	tf->flags |= ATA_TFLAG_DEVICE;
	tf->protocol = ATA_PROT_NODATA;

	if ((tf->flags & ATA_TFLAG_LBA48) &&
	    (ata_id_has_flush_ext(qc->dev->id)))
		tf->command = ATA_CMD_FLUSH_EXT;
	else
		tf->command = ATA_CMD_FLUSH;

	return 0;
}

/**
 *	scsi_6_lba_len - Get LBA and transfer length
 *	@scsicmd: SCSI command to translate
 *
 *	Calculate LBA and transfer length for 6-byte commands.
 *
 *	RETURNS:
 *	@plba: the LBA
 *	@plen: the transfer length
 */

static void scsi_6_lba_len(u8 *scsicmd, u64 *plba, u32 *plen)
{
	u64 lba = 0;
	u32 len = 0;

	VPRINTK("six-byte command\n");

	lba |= ((u64)scsicmd[2]) << 8;
	lba |= ((u64)scsicmd[3]);

	len |= ((u32)scsicmd[4]);

	*plba = lba;
	*plen = len;
}

/**
 *	scsi_10_lba_len - Get LBA and transfer length
 *	@scsicmd: SCSI command to translate
 *
 *	Calculate LBA and transfer length for 10-byte commands.
 *
 *	RETURNS:
 *	@plba: the LBA
 *	@plen: the transfer length
 */

static void scsi_10_lba_len(u8 *scsicmd, u64 *plba, u32 *plen)
{
	u64 lba = 0;
	u32 len = 0;

	VPRINTK("ten-byte command\n");

	lba |= ((u64)scsicmd[2]) << 24;
	lba |= ((u64)scsicmd[3]) << 16;
	lba |= ((u64)scsicmd[4]) << 8;
	lba |= ((u64)scsicmd[5]);

	len |= ((u32)scsicmd[7]) << 8;
	len |= ((u32)scsicmd[8]);

	*plba = lba;
	*plen = len;
}

/**
 *	scsi_16_lba_len - Get LBA and transfer length
 *	@scsicmd: SCSI command to translate
 *
 *	Calculate LBA and transfer length for 16-byte commands.
 *
 *	RETURNS:
 *	@plba: the LBA
 *	@plen: the transfer length
 */

static void scsi_16_lba_len(u8 *scsicmd, u64 *plba, u32 *plen)
{
	u64 lba = 0;
	u32 len = 0;

	VPRINTK("sixteen-byte command\n");

	lba |= ((u64)scsicmd[2]) << 56;
	lba |= ((u64)scsicmd[3]) << 48;
	lba |= ((u64)scsicmd[4]) << 40;
	lba |= ((u64)scsicmd[5]) << 32;
	lba |= ((u64)scsicmd[6]) << 24;
	lba |= ((u64)scsicmd[7]) << 16;
	lba |= ((u64)scsicmd[8]) << 8;
	lba |= ((u64)scsicmd[9]);

	len |= ((u32)scsicmd[10]) << 24;
	len |= ((u32)scsicmd[11]) << 16;
	len |= ((u32)scsicmd[12]) << 8;
	len |= ((u32)scsicmd[13]);

	*plba = lba;
	*plen = len;
}

/**
 *	ata_scsi_verify_xlat - Translate SCSI VERIFY command into an ATA one
 *	@qc: Storage for translated ATA taskfile
 *	@scsicmd: SCSI command to translate
 *
 *	Converts SCSI VERIFY command to an ATA READ VERIFY command.
 *
 *	LOCKING:
 *	spin_lock_irqsave(host_set lock)
 *
 *	RETURNS:
 *	Zero on success, non-zero on error.
 */

static unsigned int ata_scsi_verify_xlat(struct ata_queued_cmd *qc, u8 *scsicmd)
{
	struct ata_taskfile *tf = &qc->tf;
	struct ata_device *dev = qc->dev;
	unsigned int lba   = tf->flags & ATA_TFLAG_LBA;
	unsigned int lba48 = tf->flags & ATA_TFLAG_LBA48;
	u64 dev_sectors = qc->dev->n_sectors;
	u64 block;
	u32 n_block;

	tf->flags |= ATA_TFLAG_ISADDR | ATA_TFLAG_DEVICE;
	tf->protocol = ATA_PROT_NODATA;

	if (scsicmd[0] == VERIFY)
		scsi_10_lba_len(scsicmd, &block, &n_block);
	else if (scsicmd[0] == VERIFY_16)
		scsi_16_lba_len(scsicmd, &block, &n_block);
	else
		goto invalid_fld;

	if (!n_block)
		goto nothing_to_do;
	if (block >= dev_sectors)
		goto out_of_range;
	if ((block + n_block) > dev_sectors)
		goto out_of_range;
	if (lba48) {
		if (n_block > (64 * 1024))
			goto invalid_fld;
	} else {
		if (n_block > 256)
			goto invalid_fld;
	}

	if (lba) {
		if (lba48) {
			tf->command = ATA_CMD_VERIFY_EXT;

			tf->hob_nsect = (n_block >> 8) & 0xff;

			tf->hob_lbah = (block >> 40) & 0xff;
			tf->hob_lbam = (block >> 32) & 0xff;
			tf->hob_lbal = (block >> 24) & 0xff;
		} else {
			tf->command = ATA_CMD_VERIFY;

			tf->device |= (block >> 24) & 0xf;
		}

		tf->nsect = n_block & 0xff;

		tf->lbah = (block >> 16) & 0xff;
		tf->lbam = (block >> 8) & 0xff;
		tf->lbal = block & 0xff;

		tf->device |= ATA_LBA;
	} else {
		/* CHS */
		u32 sect, head, cyl, track;

		/* Convert LBA to CHS */
		track = (u32)block / dev->sectors;
		cyl   = track / dev->heads;
		head  = track % dev->heads;
		sect  = (u32)block % dev->sectors + 1;

		DPRINTK("block %u track %u cyl %u head %u sect %u\n",
			(u32)block, track, cyl, head, sect);
		
		/* Check whether the converted CHS can fit. 
		   Cylinder: 0-65535 
		   Head: 0-15
		   Sector: 1-255*/
		if ((cyl >> 16) || (head >> 4) || (sect >> 8) || (!sect)) 
			goto out_of_range;
		
		tf->command = ATA_CMD_VERIFY;
		tf->nsect = n_block & 0xff; /* Sector count 0 means 256 sectors */
		tf->lbal = sect;
		tf->lbam = cyl;
		tf->lbah = cyl >> 8;
		tf->device |= head;
	}

	return 0;

invalid_fld:
	ata_scsi_set_sense(qc->scsicmd, ILLEGAL_REQUEST, 0x24, 0x0);
	/* "Invalid field in cbd" */
	return 1;

out_of_range:
	ata_scsi_set_sense(qc->scsicmd, ILLEGAL_REQUEST, 0x21, 0x0);
	/* "Logical Block Address out of range" */
	return 1;

nothing_to_do:
	qc->scsicmd->result = SAM_STAT_GOOD;
	return 1;
}

/**
 *	ata_scsi_rw_xlat - Translate SCSI r/w command into an ATA one
 *	@qc: Storage for translated ATA taskfile
 *	@scsicmd: SCSI command to translate
 *
 *	Converts any of six SCSI read/write commands into the
 *	ATA counterpart, including starting sector (LBA),
 *	sector count, and taking into account the device's LBA48
 *	support.
 *
 *	Commands %READ_6, %READ_10, %READ_16, %WRITE_6, %WRITE_10, and
 *	%WRITE_16 are currently supported.
 *
 *	LOCKING:
 *	spin_lock_irqsave(host_set lock)
 *
 *	RETURNS:
 *	Zero on success, non-zero on error.
 */

static unsigned int ata_scsi_rw_xlat(struct ata_queued_cmd *qc, u8 *scsicmd)
{
	struct ata_taskfile *tf = &qc->tf;
	struct ata_device *dev = qc->dev;
	unsigned int lba   = tf->flags & ATA_TFLAG_LBA;
	unsigned int lba48 = tf->flags & ATA_TFLAG_LBA48;
	u64 block;
	u32 n_block;

	tf->flags |= ATA_TFLAG_ISADDR | ATA_TFLAG_DEVICE;
	tf->protocol = qc->dev->xfer_protocol;

	if (scsicmd[0] == READ_10 || scsicmd[0] == READ_6 ||
	    scsicmd[0] == READ_16) {
		tf->command = qc->dev->read_cmd;
	} else {
		tf->command = qc->dev->write_cmd;
		tf->flags |= ATA_TFLAG_WRITE;
	}

	/* Calculate the SCSI LBA and transfer length. */
	switch (scsicmd[0]) {
	case READ_10:
	case WRITE_10:
		scsi_10_lba_len(scsicmd, &block, &n_block);
		break;
	case READ_6:
	case WRITE_6:
		scsi_6_lba_len(scsicmd, &block, &n_block);

		/* for 6-byte r/w commands, transfer length 0
		 * means 256 blocks of data, not 0 block.
		 */
		if (!n_block)
			n_block = 256;
		break;
	case READ_16:
	case WRITE_16:
		scsi_16_lba_len(scsicmd, &block, &n_block);
		break;
	default:
		DPRINTK("no-byte command\n");
		goto invalid_fld;
	}

	/* Check and compose ATA command */
	if (!n_block)
		/* For 10-byte and 16-byte SCSI R/W commands, transfer
		 * length 0 means transfer 0 block of data.
		 * However, for ATA R/W commands, sector count 0 means
		 * 256 or 65536 sectors, not 0 sectors as in SCSI.
		 */
		goto nothing_to_do;

	if (lba) {
		if (lba48) {
			/* The request -may- be too large for LBA48. */
			if ((block >> 48) || (n_block > 65536))
				goto out_of_range;

			tf->hob_nsect = (n_block >> 8) & 0xff;

			tf->hob_lbah = (block >> 40) & 0xff;
			tf->hob_lbam = (block >> 32) & 0xff;
			tf->hob_lbal = (block >> 24) & 0xff;
		} else { 
			/* LBA28 */

			/* The request -may- be too large for LBA28. */
			if ((block >> 28) || (n_block > 256))
				goto out_of_range;

			tf->device |= (block >> 24) & 0xf;
		}

		qc->nsect = n_block;
		tf->nsect = n_block & 0xff;

		tf->lbah = (block >> 16) & 0xff;
		tf->lbam = (block >> 8) & 0xff;
		tf->lbal = block & 0xff;

		tf->device |= ATA_LBA;
	} else { 
		/* CHS */
		u32 sect, head, cyl, track;

		/* The request -may- be too large for CHS addressing. */
		if ((block >> 28) || (n_block > 256))
			goto out_of_range;

		/* Convert LBA to CHS */
		track = (u32)block / dev->sectors;
		cyl   = track / dev->heads;
		head  = track % dev->heads;
		sect  = (u32)block % dev->sectors + 1;

		DPRINTK("block %u track %u cyl %u head %u sect %u\n",
			(u32)block, track, cyl, head, sect);

		/* Check whether the converted CHS can fit. 
		   Cylinder: 0-65535 
		   Head: 0-15
		   Sector: 1-255*/
		if ((cyl >> 16) || (head >> 4) || (sect >> 8) || (!sect))
			goto out_of_range;

		qc->nsect = n_block;
		tf->nsect = n_block & 0xff; /* Sector count 0 means 256 sectors */
		tf->lbal = sect;
		tf->lbam = cyl;
		tf->lbah = cyl >> 8;
		tf->device |= head;
	}

	return 0;

invalid_fld:
	ata_scsi_set_sense(qc->scsicmd, ILLEGAL_REQUEST, 0x24, 0x0);
	/* "Invalid field in cbd" */
	return 1;

out_of_range:
	ata_scsi_set_sense(qc->scsicmd, ILLEGAL_REQUEST, 0x21, 0x0);
	/* "Logical Block Address out of range" */
	return 1;

nothing_to_do:
	qc->scsicmd->result = SAM_STAT_GOOD;
	return 1;
}

static int ata_scsi_qc_complete(struct ata_queued_cmd *qc, u8 drv_stat)
{
	struct scsi_cmnd *cmd = qc->scsicmd;
 	int need_sense = drv_stat & (ATA_ERR | ATA_BUSY | ATA_DRQ);

	/* For ATA pass thru (SAT) commands, generate a sense block if
	 * user mandated it or if there's an error.  Note that if we
	 * generate because the user forced us to, a check condition
	 * is generated and the ATA register values are returned
	 * whether the command completed successfully or not. If there
	 * was no error, SK, ASC and ASCQ will all be zero.
	 */
	if (((cmd->cmnd[0] == ATA_16) || (cmd->cmnd[0] == ATA_12)) &&
 	    ((cmd->cmnd[2] & 0x20) || need_sense)) {
 		ata_gen_ata_desc_sense(qc);
	} else {
		if (!need_sense) {
			cmd->result = SAM_STAT_GOOD;
		} else {
			/* TODO: decide which descriptor format to use
			 * for 48b LBA devices and call that here
			 * instead of the fixed desc, which is only
			 * good for smaller LBA (and maybe CHS?)
			 * devices.
			 */
			ata_gen_fixed_sense(qc);
		}
	}

	if (need_sense) {
		/* The ata_gen_..._sense routines fill in tf */
		ata_dump_status(qc->ap->id, &qc->tf);
	}

	qc->scsidone(cmd);

	return 0;
}

/**
 *	ata_scsi_translate - Translate then issue SCSI command to ATA device
 *	@ap: ATA port to which the command is addressed
 *	@dev: ATA device to which the command is addressed
 *	@cmd: SCSI command to execute
 *	@done: SCSI command completion function
 *	@xlat_func: Actor which translates @cmd to an ATA taskfile
 *
 *	Our ->queuecommand() function has decided that the SCSI
 *	command issued can be directly translated into an ATA
 *	command, rather than handled internally.
 *
 *	This function sets up an ata_queued_cmd structure for the
 *	SCSI command, and sends that ata_queued_cmd to the hardware.
 *
 *	The xlat_func argument (actor) returns 0 if ready to execute
 *	ATA command, else 1 to finish translation. If 1 is returned
 *	then cmd->result (and possibly cmd->sense_buffer) are assumed
 *	to be set reflecting an error condition or clean (early)
 *	termination.
 *
 *	LOCKING:
 *	spin_lock_irqsave(host_set lock)
 */

static void ata_scsi_translate(struct ata_port *ap, struct ata_device *dev,
			      struct scsi_cmnd *cmd,
			      void (*done)(struct scsi_cmnd *),
			      ata_xlat_func_t xlat_func)
{
	struct ata_queued_cmd *qc;
	u8 *scsicmd = cmd->cmnd;

	VPRINTK("ENTER\n");

	qc = ata_scsi_qc_new(ap, dev, cmd, done);
	if (!qc)
		goto err_mem;

	/* data is present; dma-map it */
	if (cmd->sc_data_direction == DMA_FROM_DEVICE ||
	    cmd->sc_data_direction == DMA_TO_DEVICE) {
		if (unlikely(cmd->request_bufflen < 1)) {
			printk(KERN_WARNING "ata%u(%u): WARNING: zero len r/w req\n",
			       ap->id, dev->devno);
			goto err_did;
		}

		if (cmd->use_sg)
			ata_sg_init(qc, cmd->request_buffer, cmd->use_sg);
		else
			ata_sg_init_one(qc, cmd->request_buffer,
					cmd->request_bufflen);

		qc->dma_dir = cmd->sc_data_direction;
	}

	qc->complete_fn = ata_scsi_qc_complete;

	if (xlat_func(qc, scsicmd))
<<<<<<< HEAD
		goto err_out;
=======
		goto early_finish;

>>>>>>> e710245b
	/* select device, send command to hardware */
	if (ata_qc_issue(qc))
		goto err_did;

	VPRINTK("EXIT\n");
	return;

early_finish:
        ata_qc_free(qc);
	done(cmd);
	DPRINTK("EXIT - early finish (good or error)\n");
	return;

err_did:
	ata_qc_free(qc);
err_mem:
	cmd->result = (DID_ERROR << 16);
	done(cmd);
	DPRINTK("EXIT - internal\n");
	return;
}

/**
 *	ata_scsi_rbuf_get - Map response buffer.
 *	@cmd: SCSI command containing buffer to be mapped.
 *	@buf_out: Pointer to mapped area.
 *
 *	Maps buffer contained within SCSI command @cmd.
 *
 *	LOCKING:
 *	spin_lock_irqsave(host_set lock)
 *
 *	RETURNS:
 *	Length of response buffer.
 */

static unsigned int ata_scsi_rbuf_get(struct scsi_cmnd *cmd, u8 **buf_out)
{
	u8 *buf;
	unsigned int buflen;

	if (cmd->use_sg) {
		struct scatterlist *sg;

		sg = (struct scatterlist *) cmd->request_buffer;
		buf = kmap_atomic(sg->page, KM_USER0) + sg->offset;
		buflen = sg->length;
	} else {
		buf = cmd->request_buffer;
		buflen = cmd->request_bufflen;
	}

	*buf_out = buf;
	return buflen;
}

/**
 *	ata_scsi_rbuf_put - Unmap response buffer.
 *	@cmd: SCSI command containing buffer to be unmapped.
 *	@buf: buffer to unmap
 *
 *	Unmaps response buffer contained within @cmd.
 *
 *	LOCKING:
 *	spin_lock_irqsave(host_set lock)
 */

static inline void ata_scsi_rbuf_put(struct scsi_cmnd *cmd, u8 *buf)
{
	if (cmd->use_sg) {
		struct scatterlist *sg;

		sg = (struct scatterlist *) cmd->request_buffer;
		kunmap_atomic(buf - sg->offset, KM_USER0);
	}
}

/**
 *	ata_scsi_rbuf_fill - wrapper for SCSI command simulators
 *	@args: device IDENTIFY data / SCSI command of interest.
 *	@actor: Callback hook for desired SCSI command simulator
 *
 *	Takes care of the hard work of simulating a SCSI command...
 *	Mapping the response buffer, calling the command's handler,
 *	and handling the handler's return value.  This return value
 *	indicates whether the handler wishes the SCSI command to be
 *	completed successfully (0), or not (in which case cmd->result
 *	and sense buffer are assumed to be set).
 *
 *	LOCKING:
 *	spin_lock_irqsave(host_set lock)
 */

void ata_scsi_rbuf_fill(struct ata_scsi_args *args,
		        unsigned int (*actor) (struct ata_scsi_args *args,
			     		   u8 *rbuf, unsigned int buflen))
{
	u8 *rbuf;
	unsigned int buflen, rc;
	struct scsi_cmnd *cmd = args->cmd;

	buflen = ata_scsi_rbuf_get(cmd, &rbuf);
	memset(rbuf, 0, buflen);
	rc = actor(args, rbuf, buflen);
	ata_scsi_rbuf_put(cmd, rbuf);

	if (rc == 0)
		cmd->result = SAM_STAT_GOOD;
	args->done(cmd);
}

/**
 *	ata_scsiop_inq_std - Simulate INQUIRY command
 *	@args: device IDENTIFY data / SCSI command of interest.
 *	@rbuf: Response buffer, to which simulated SCSI cmd output is sent.
 *	@buflen: Response buffer length.
 *
 *	Returns standard device identification data associated
 *	with non-EVPD INQUIRY command output.
 *
 *	LOCKING:
 *	spin_lock_irqsave(host_set lock)
 */

unsigned int ata_scsiop_inq_std(struct ata_scsi_args *args, u8 *rbuf,
			       unsigned int buflen)
{
	u8 hdr[] = {
		TYPE_DISK,
		0,
		0x5,	/* claim SPC-3 version compatibility */
		2,
		95 - 4
	};

	/* set scsi removeable (RMB) bit per ata bit */
	if (ata_id_removeable(args->id))
		hdr[1] |= (1 << 7);

	VPRINTK("ENTER\n");

	memcpy(rbuf, hdr, sizeof(hdr));

	if (buflen > 35) {
		memcpy(&rbuf[8], "ATA     ", 8);
		ata_dev_id_string(args->id, &rbuf[16], ATA_ID_PROD_OFS, 16);
		ata_dev_id_string(args->id, &rbuf[32], ATA_ID_FW_REV_OFS, 4);
		if (rbuf[32] == 0 || rbuf[32] == ' ')
			memcpy(&rbuf[32], "n/a ", 4);
	}

	if (buflen > 63) {
		const u8 versions[] = {
			0x60,	/* SAM-3 (no version claimed) */

			0x03,
			0x20,	/* SBC-2 (no version claimed) */

			0x02,
			0x60	/* SPC-3 (no version claimed) */
		};

		memcpy(rbuf + 59, versions, sizeof(versions));
	}

	return 0;
}

/**
 *	ata_scsiop_inq_00 - Simulate INQUIRY EVPD page 0, list of pages
 *	@args: device IDENTIFY data / SCSI command of interest.
 *	@rbuf: Response buffer, to which simulated SCSI cmd output is sent.
 *	@buflen: Response buffer length.
 *
 *	Returns list of inquiry EVPD pages available.
 *
 *	LOCKING:
 *	spin_lock_irqsave(host_set lock)
 */

unsigned int ata_scsiop_inq_00(struct ata_scsi_args *args, u8 *rbuf,
			      unsigned int buflen)
{
	const u8 pages[] = {
		0x00,	/* page 0x00, this page */
		0x80,	/* page 0x80, unit serial no page */
		0x83	/* page 0x83, device ident page */
	};
	rbuf[3] = sizeof(pages);	/* number of supported EVPD pages */

	if (buflen > 6)
		memcpy(rbuf + 4, pages, sizeof(pages));

	return 0;
}

/**
 *	ata_scsiop_inq_80 - Simulate INQUIRY EVPD page 80, device serial number
 *	@args: device IDENTIFY data / SCSI command of interest.
 *	@rbuf: Response buffer, to which simulated SCSI cmd output is sent.
 *	@buflen: Response buffer length.
 *
 *	Returns ATA device serial number.
 *
 *	LOCKING:
 *	spin_lock_irqsave(host_set lock)
 */

unsigned int ata_scsiop_inq_80(struct ata_scsi_args *args, u8 *rbuf,
			      unsigned int buflen)
{
	const u8 hdr[] = {
		0,
		0x80,			/* this page code */
		0,
		ATA_SERNO_LEN,		/* page len */
	};
	memcpy(rbuf, hdr, sizeof(hdr));

	if (buflen > (ATA_SERNO_LEN + 4 - 1))
		ata_dev_id_string(args->id, (unsigned char *) &rbuf[4],
				  ATA_ID_SERNO_OFS, ATA_SERNO_LEN);

	return 0;
}

static const char *inq_83_str = "Linux ATA-SCSI simulator";

/**
 *	ata_scsiop_inq_83 - Simulate INQUIRY EVPD page 83, device identity
 *	@args: device IDENTIFY data / SCSI command of interest.
 *	@rbuf: Response buffer, to which simulated SCSI cmd output is sent.
 *	@buflen: Response buffer length.
 *
 *	Returns device identification.  Currently hardcoded to
 *	return "Linux ATA-SCSI simulator".
 *
 *	LOCKING:
 *	spin_lock_irqsave(host_set lock)
 */

unsigned int ata_scsiop_inq_83(struct ata_scsi_args *args, u8 *rbuf,
			      unsigned int buflen)
{
	rbuf[1] = 0x83;			/* this page code */
	rbuf[3] = 4 + strlen(inq_83_str);	/* page len */

	/* our one and only identification descriptor (vendor-specific) */
	if (buflen > (strlen(inq_83_str) + 4 + 4 - 1)) {
		rbuf[4 + 0] = 2;	/* code set: ASCII */
		rbuf[4 + 3] = strlen(inq_83_str);
		memcpy(rbuf + 4 + 4, inq_83_str, strlen(inq_83_str));
	}

	return 0;
}

/**
 *	ata_scsiop_noop - Command handler that simply returns success.
 *	@args: device IDENTIFY data / SCSI command of interest.
 *	@rbuf: Response buffer, to which simulated SCSI cmd output is sent.
 *	@buflen: Response buffer length.
 *
 *	No operation.  Simply returns success to caller, to indicate
 *	that the caller should successfully complete this SCSI command.
 *
 *	LOCKING:
 *	spin_lock_irqsave(host_set lock)
 */

unsigned int ata_scsiop_noop(struct ata_scsi_args *args, u8 *rbuf,
			    unsigned int buflen)
{
	VPRINTK("ENTER\n");
	return 0;
}

/**
 *	ata_msense_push - Push data onto MODE SENSE data output buffer
 *	@ptr_io: (input/output) Location to store more output data
 *	@last: End of output data buffer
 *	@buf: Pointer to BLOB being added to output buffer
 *	@buflen: Length of BLOB
 *
 *	Store MODE SENSE data on an output buffer.
 *
 *	LOCKING:
 *	None.
 */

static void ata_msense_push(u8 **ptr_io, const u8 *last,
			    const u8 *buf, unsigned int buflen)
{
	u8 *ptr = *ptr_io;

	if ((ptr + buflen - 1) > last)
		return;

	memcpy(ptr, buf, buflen);

	ptr += buflen;

	*ptr_io = ptr;
}

/**
 *	ata_msense_caching - Simulate MODE SENSE caching info page
 *	@id: device IDENTIFY data
 *	@ptr_io: (input/output) Location to store more output data
 *	@last: End of output data buffer
 *
 *	Generate a caching info page, which conditionally indicates
 *	write caching to the SCSI layer, depending on device
 *	capabilities.
 *
 *	LOCKING:
 *	None.
 */

static unsigned int ata_msense_caching(u16 *id, u8 **ptr_io,
				       const u8 *last)
{
	u8 page[] = {
		0x8,				/* page code */
		0x12,				/* page length */
		0, 0, 0, 0, 0, 0, 0, 0, 0, 0,	/* 10 zeroes */
		0, 0, 0, 0, 0, 0, 0, 0		/* 8 zeroes */
	};

	if (ata_id_wcache_enabled(id))
		page[2] |= (1 << 2);	/* write cache enable */
	if (!ata_id_rahead_enabled(id))
		page[12] |= (1 << 5);	/* disable read ahead */

	ata_msense_push(ptr_io, last, page, sizeof(page));
	return sizeof(page);
}

/**
 *	ata_msense_ctl_mode - Simulate MODE SENSE control mode page
 *	@dev: Device associated with this MODE SENSE command
 *	@ptr_io: (input/output) Location to store more output data
 *	@last: End of output data buffer
 *
 *	Generate a generic MODE SENSE control mode page.
 *
 *	LOCKING:
 *	None.
 */

static unsigned int ata_msense_ctl_mode(u8 **ptr_io, const u8 *last)
{
	const u8 page[] = {0xa, 0xa, 6, 0, 0, 0, 0, 0, 0xff, 0xff, 0, 30};

	/* byte 2: set the descriptor format sense data bit (bit 2)
	 * since we need to support returning this format for SAT
	 * commands and any SCSI commands against a 48b LBA device.
	 */

	ata_msense_push(ptr_io, last, page, sizeof(page));
	return sizeof(page);
}

/**
 *	ata_msense_rw_recovery - Simulate MODE SENSE r/w error recovery page
 *	@dev: Device associated with this MODE SENSE command
 *	@ptr_io: (input/output) Location to store more output data
 *	@last: End of output data buffer
 *
 *	Generate a generic MODE SENSE r/w error recovery page.
 *
 *	LOCKING:
 *	None.
 */

static unsigned int ata_msense_rw_recovery(u8 **ptr_io, const u8 *last)
{
	const u8 page[] = {
		0x1,			  /* page code */
		0xa,			  /* page length */
		(1 << 7) | (1 << 6),	  /* note auto r/w reallocation */
		0, 0, 0, 0, 0, 0, 0, 0, 0 /* 9 zeroes */
	};

	ata_msense_push(ptr_io, last, page, sizeof(page));
	return sizeof(page);
}

/**
 *	ata_scsiop_mode_sense - Simulate MODE SENSE 6, 10 commands
 *	@args: device IDENTIFY data / SCSI command of interest.
 *	@rbuf: Response buffer, to which simulated SCSI cmd output is sent.
 *	@buflen: Response buffer length.
 *
 *	Simulate MODE SENSE commands.
 *
 *	LOCKING:
 *	spin_lock_irqsave(host_set lock)
 */

unsigned int ata_scsiop_mode_sense(struct ata_scsi_args *args, u8 *rbuf,
				  unsigned int buflen)
{
	u8 *scsicmd = args->cmd->cmnd, *p, *last;
	unsigned int page_control, six_byte, output_len;

	VPRINTK("ENTER\n");

	six_byte = (scsicmd[0] == MODE_SENSE);

	/* we only support saved and current values (which we treat
	 * in the same manner)
	 */
	page_control = scsicmd[2] >> 6;
	switch (page_control) {
	case 0: /* current */
		break;  /* supported */
	case 3: /* saved */
		goto saving_not_supp;
	case 1: /* changeable */
	case 2: /* defaults */
	default:
		goto invalid_fld;
	}

	if (six_byte)
		output_len = 4;
	else
		output_len = 8;

	p = rbuf + output_len;
	last = rbuf + buflen - 1;

	switch(scsicmd[2] & 0x3f) {
	case 0x01:		/* r/w error recovery */
		output_len += ata_msense_rw_recovery(&p, last);
		break;

	case 0x08:		/* caching */
		output_len += ata_msense_caching(args->id, &p, last);
		break;

	case 0x0a: {		/* control mode */
		output_len += ata_msense_ctl_mode(&p, last);
		break;
		}

	case 0x3f:		/* all pages */
		output_len += ata_msense_rw_recovery(&p, last);
		output_len += ata_msense_caching(args->id, &p, last);
		output_len += ata_msense_ctl_mode(&p, last);
		break;

	default:		/* invalid page code */
		goto invalid_fld;
	}

	if (six_byte) {
		output_len--;
		rbuf[0] = output_len;
	} else {
		output_len -= 2;
		rbuf[0] = output_len >> 8;
		rbuf[1] = output_len;
	}

	return 0;

invalid_fld:
	ata_scsi_set_sense(args->cmd, ILLEGAL_REQUEST, 0x24, 0x0);
	/* "Invalid field in cbd" */
	return 1;

saving_not_supp:
	ata_scsi_set_sense(args->cmd, ILLEGAL_REQUEST, 0x39, 0x0);
	 /* "Saving parameters not supported" */
	return 1;
}

/**
 *	ata_scsiop_read_cap - Simulate READ CAPACITY[ 16] commands
 *	@args: device IDENTIFY data / SCSI command of interest.
 *	@rbuf: Response buffer, to which simulated SCSI cmd output is sent.
 *	@buflen: Response buffer length.
 *
 *	Simulate READ CAPACITY commands.
 *
 *	LOCKING:
 *	spin_lock_irqsave(host_set lock)
 */

unsigned int ata_scsiop_read_cap(struct ata_scsi_args *args, u8 *rbuf,
			        unsigned int buflen)
{
	u64 n_sectors;
	u32 tmp;

	VPRINTK("ENTER\n");

	if (ata_id_has_lba(args->id)) {
		if (ata_id_has_lba48(args->id))
			n_sectors = ata_id_u64(args->id, 100);
		else
			n_sectors = ata_id_u32(args->id, 60);
	} else {
		/* CHS default translation */
		n_sectors = args->id[1] * args->id[3] * args->id[6];

		if (ata_id_current_chs_valid(args->id))
			/* CHS current translation */
			n_sectors = ata_id_u32(args->id, 57);
	}

	n_sectors--;		/* ATA TotalUserSectors - 1 */

	if (args->cmd->cmnd[0] == READ_CAPACITY) {
		if( n_sectors >= 0xffffffffULL )
			tmp = 0xffffffff ;  /* Return max count on overflow */
		else
			tmp = n_sectors ;

		/* sector count, 32-bit */
		rbuf[0] = tmp >> (8 * 3);
		rbuf[1] = tmp >> (8 * 2);
		rbuf[2] = tmp >> (8 * 1);
		rbuf[3] = tmp;

		/* sector size */
		tmp = ATA_SECT_SIZE;
		rbuf[6] = tmp >> 8;
		rbuf[7] = tmp;

	} else {
		/* sector count, 64-bit */
		tmp = n_sectors >> (8 * 4);
		rbuf[2] = tmp >> (8 * 3);
		rbuf[3] = tmp >> (8 * 2);
		rbuf[4] = tmp >> (8 * 1);
		rbuf[5] = tmp;
		tmp = n_sectors;
		rbuf[6] = tmp >> (8 * 3);
		rbuf[7] = tmp >> (8 * 2);
		rbuf[8] = tmp >> (8 * 1);
		rbuf[9] = tmp;

		/* sector size */
		tmp = ATA_SECT_SIZE;
		rbuf[12] = tmp >> 8;
		rbuf[13] = tmp;
	}

	return 0;
}

/**
 *	ata_scsiop_report_luns - Simulate REPORT LUNS command
 *	@args: device IDENTIFY data / SCSI command of interest.
 *	@rbuf: Response buffer, to which simulated SCSI cmd output is sent.
 *	@buflen: Response buffer length.
 *
 *	Simulate REPORT LUNS command.
 *
 *	LOCKING:
 *	spin_lock_irqsave(host_set lock)
 */

unsigned int ata_scsiop_report_luns(struct ata_scsi_args *args, u8 *rbuf,
				   unsigned int buflen)
{
	VPRINTK("ENTER\n");
	rbuf[3] = 8;	/* just one lun, LUN 0, size 8 bytes */

	return 0;
}

/**
 *	ata_scsi_set_sense - Set SCSI sense data and status
 *	@cmd: SCSI request to be handled
 *	@sk: SCSI-defined sense key
 *	@asc: SCSI-defined additional sense code
 *	@ascq: SCSI-defined additional sense code qualifier
 *
 *	Helper function that builds a valid fixed format, current
 *	response code and the given sense key (sk), additional sense
 *	code (asc) and additional sense code qualifier (ascq) with
 *	a SCSI command status of %SAM_STAT_CHECK_CONDITION and
 *	DRIVER_SENSE set in the upper bits of scsi_cmnd::result .
 *
 *	LOCKING:
 *	Not required
 */

void ata_scsi_set_sense(struct scsi_cmnd *cmd, u8 sk, u8 asc, u8 ascq)
{
	cmd->result = (DRIVER_SENSE << 24) | SAM_STAT_CHECK_CONDITION;

	cmd->sense_buffer[0] = 0x70;	/* fixed format, current */
	cmd->sense_buffer[2] = sk;
	cmd->sense_buffer[7] = 18 - 8;	/* additional sense length */
	cmd->sense_buffer[12] = asc;
	cmd->sense_buffer[13] = ascq;
}

/**
 *	ata_scsi_badcmd - End a SCSI request with an error
 *	@cmd: SCSI request to be handled
 *	@done: SCSI command completion function
 *	@asc: SCSI-defined additional sense code
 *	@ascq: SCSI-defined additional sense code qualifier
 *
 *	Helper function that completes a SCSI command with
 *	%SAM_STAT_CHECK_CONDITION, with a sense key %ILLEGAL_REQUEST
 *	and the specified additional sense codes.
 *
 *	LOCKING:
 *	spin_lock_irqsave(host_set lock)
 */

void ata_scsi_badcmd(struct scsi_cmnd *cmd, void (*done)(struct scsi_cmnd *), u8 asc, u8 ascq)
{
	DPRINTK("ENTER\n");
<<<<<<< HEAD
	cmd->result = (DRIVER_SENSE << 24) | SAM_STAT_CHECK_CONDITION;

	cmd->sense_buffer[0] = 0x70;
	cmd->sense_buffer[2] = ILLEGAL_REQUEST;
	cmd->sense_buffer[7] = 14 - 8;	/* addnl. sense len. FIXME: correct? */
	cmd->sense_buffer[12] = asc;
	cmd->sense_buffer[13] = ascq;
=======
	ata_scsi_set_sense(cmd, ILLEGAL_REQUEST, asc, ascq);
>>>>>>> e710245b

	done(cmd);
}

void atapi_request_sense(struct ata_port *ap, struct ata_device *dev,
			 struct scsi_cmnd *cmd)
{
	DECLARE_COMPLETION(wait);
	struct ata_queued_cmd *qc;
	unsigned long flags;
	int rc;

	DPRINTK("ATAPI request sense\n");

	qc = ata_qc_new_init(ap, dev);
	BUG_ON(qc == NULL);

	/* FIXME: is this needed? */
	memset(cmd->sense_buffer, 0, sizeof(cmd->sense_buffer));

	ata_sg_init_one(qc, cmd->sense_buffer, sizeof(cmd->sense_buffer));
	qc->dma_dir = DMA_FROM_DEVICE;

	memset(&qc->cdb, 0, ap->cdb_len);
	qc->cdb[0] = REQUEST_SENSE;
	qc->cdb[4] = SCSI_SENSE_BUFFERSIZE;

	qc->tf.flags |= ATA_TFLAG_ISADDR | ATA_TFLAG_DEVICE;
	qc->tf.command = ATA_CMD_PACKET;

	qc->tf.protocol = ATA_PROT_ATAPI;
	qc->tf.lbam = (8 * 1024) & 0xff;
	qc->tf.lbah = (8 * 1024) >> 8;
	qc->nbytes = SCSI_SENSE_BUFFERSIZE;

	qc->waiting = &wait;
	qc->complete_fn = ata_qc_complete_noop;

	spin_lock_irqsave(&ap->host_set->lock, flags);
	rc = ata_qc_issue(qc);
	spin_unlock_irqrestore(&ap->host_set->lock, flags);

	if (rc)
		ata_port_disable(ap);
	else
		wait_for_completion(&wait);

	DPRINTK("EXIT\n");
}

static int atapi_qc_complete(struct ata_queued_cmd *qc, u8 drv_stat)
{
	struct scsi_cmnd *cmd = qc->scsicmd;

	VPRINTK("ENTER, drv_stat == 0x%x\n", drv_stat);

	if (unlikely(drv_stat & (ATA_BUSY | ATA_DRQ)))
		ata_to_sense_error(qc, drv_stat);

	else if (unlikely(drv_stat & ATA_ERR)) {
		DPRINTK("request check condition\n");

		/* FIXME: command completion with check condition
		 * but no sense causes the error handler to run,
		 * which then issues REQUEST SENSE, fills in the sense 
		 * buffer, and completes the command (for the second
		 * time).  We need to issue REQUEST SENSE some other
		 * way, to avoid completing the command twice.
		 */
		cmd->result = SAM_STAT_CHECK_CONDITION;

		qc->scsidone(cmd);

		return 1;
	}

	else {
		u8 *scsicmd = cmd->cmnd;

		if (scsicmd[0] == INQUIRY) {
			u8 *buf = NULL;
			unsigned int buflen;

			buflen = ata_scsi_rbuf_get(cmd, &buf);

	/* ATAPI devices typically report zero for their SCSI version,
	 * and sometimes deviate from the spec WRT response data
	 * format.  If SCSI version is reported as zero like normal,
	 * then we make the following fixups:  1) Fake MMC-5 version,
	 * to indicate to the Linux scsi midlayer this is a modern
	 * device.  2) Ensure response data format / ATAPI information
	 * are always correct.
	 */
	/* FIXME: do we ever override EVPD pages and the like, with
	 * this code?
	 */
			if (buf[2] == 0) {
				buf[2] = 0x5;
				buf[3] = 0x32;
			}

			ata_scsi_rbuf_put(cmd, buf);
		}

		cmd->result = SAM_STAT_GOOD;
	}

	qc->scsidone(cmd);
	return 0;
}
/**
 *	atapi_xlat - Initialize PACKET taskfile
 *	@qc: command structure to be initialized
 *	@scsicmd: SCSI CDB associated with this PACKET command
 *
 *	LOCKING:
 *	spin_lock_irqsave(host_set lock)
 *
 *	RETURNS:
 *	Zero on success, non-zero on failure.
 */

static unsigned int atapi_xlat(struct ata_queued_cmd *qc, u8 *scsicmd)
{
	struct scsi_cmnd *cmd = qc->scsicmd;
	struct ata_device *dev = qc->dev;
	int using_pio = (dev->flags & ATA_DFLAG_PIO);
	int nodata = (cmd->sc_data_direction == DMA_NONE);

	if (!using_pio)
		/* Check whether ATAPI DMA is safe */
		if (ata_check_atapi_dma(qc))
			using_pio = 1;

	memcpy(&qc->cdb, scsicmd, qc->ap->cdb_len);

	qc->complete_fn = atapi_qc_complete;

	qc->tf.flags |= ATA_TFLAG_ISADDR | ATA_TFLAG_DEVICE;
	if (cmd->sc_data_direction == DMA_TO_DEVICE) {
		qc->tf.flags |= ATA_TFLAG_WRITE;
		DPRINTK("direction: write\n");
	}

	qc->tf.command = ATA_CMD_PACKET;

	/* no data, or PIO data xfer */
	if (using_pio || nodata) {
		if (nodata)
			qc->tf.protocol = ATA_PROT_ATAPI_NODATA;
		else
			qc->tf.protocol = ATA_PROT_ATAPI;
		qc->tf.lbam = (8 * 1024) & 0xff;
		qc->tf.lbah = (8 * 1024) >> 8;
	}

	/* DMA data xfer */
	else {
		qc->tf.protocol = ATA_PROT_ATAPI_DMA;
		qc->tf.feature |= ATAPI_PKT_DMA;

#ifdef ATAPI_ENABLE_DMADIR
		/* some SATA bridges need us to indicate data xfer direction */
		if (cmd->sc_data_direction != DMA_TO_DEVICE)
			qc->tf.feature |= ATAPI_DMADIR;
#endif
	}

	qc->nbytes = cmd->bufflen;

	return 0;
}

/**
 *	ata_scsi_find_dev - lookup ata_device from scsi_cmnd
 *	@ap: ATA port to which the device is attached
 *	@scsidev: SCSI device from which we derive the ATA device
 *
 *	Given various information provided in struct scsi_cmnd,
 *	map that onto an ATA bus, and using that mapping
 *	determine which ata_device is associated with the
 *	SCSI command to be sent.
 *
 *	LOCKING:
 *	spin_lock_irqsave(host_set lock)
 *
 *	RETURNS:
 *	Associated ATA device, or %NULL if not found.
 */

static struct ata_device *
ata_scsi_find_dev(struct ata_port *ap, struct scsi_device *scsidev)
{
	struct ata_device *dev;

	/* skip commands not addressed to targets we simulate */
	if (likely(scsidev->id < ATA_MAX_DEVICES))
		dev = &ap->device[scsidev->id];
	else
		return NULL;

	if (unlikely((scsidev->channel != 0) ||
		     (scsidev->lun != 0)))
		return NULL;

	if (unlikely(!ata_dev_present(dev)))
		return NULL;

	if (!atapi_enabled) {
		if (unlikely(dev->class == ATA_DEV_ATAPI))
			return NULL;
	}

	return dev;
}

/*
 *	ata_scsi_map_proto - Map pass-thru protocol value to taskfile value.
 *	@byte1: Byte 1 from pass-thru CDB.
 *
 *	RETURNS:
 *	ATA_PROT_UNKNOWN if mapping failed/unimplemented, protocol otherwise.
 */
static u8
ata_scsi_map_proto(u8 byte1)
{
	switch((byte1 & 0x1e) >> 1) {
		case 3:		/* Non-data */
			return ATA_PROT_NODATA;

		case 6:		/* DMA */
			return ATA_PROT_DMA;

		case 4:		/* PIO Data-in */
		case 5:		/* PIO Data-out */
			if (byte1 & 0xe0) {
				return ATA_PROT_PIO_MULT;
			}
			return ATA_PROT_PIO;

		case 10:	/* Device Reset */
		case 0:		/* Hard Reset */
		case 1:		/* SRST */
		case 2:		/* Bus Idle */
		case 7:		/* Packet */
		case 8:		/* DMA Queued */
		case 9:		/* Device Diagnostic */
		case 11:	/* UDMA Data-in */
		case 12:	/* UDMA Data-Out */
		case 13:	/* FPDMA */
		default:	/* Reserved */
			break;
	}

	return ATA_PROT_UNKNOWN;
}

/**
 *	ata_scsi_pass_thru - convert ATA pass-thru CDB to taskfile
 *	@qc: command structure to be initialized
 *	@cmd: SCSI command to convert
 *
 *	Handles either 12 or 16-byte versions of the CDB.
 *
 *	RETURNS:
 *	Zero on success, non-zero on failure.
 */
static unsigned int
ata_scsi_pass_thru(struct ata_queued_cmd *qc, u8 *scsicmd)
{
	struct ata_taskfile *tf = &(qc->tf);
	struct scsi_cmnd *cmd = qc->scsicmd;

	if ((tf->protocol = ata_scsi_map_proto(scsicmd[1])) == ATA_PROT_UNKNOWN)
		return 1;

	/*
	 * 12 and 16 byte CDBs use different offsets to
	 * provide the various register values.
	 */
	if (scsicmd[0] == ATA_16) {
		/*
		 * 16-byte CDB - may contain extended commands.
		 *
		 * If that is the case, copy the upper byte register values.
		 */
		if (scsicmd[1] & 0x01) {
			tf->hob_feature = scsicmd[3];
			tf->hob_nsect = scsicmd[5];
			tf->hob_lbal = scsicmd[7];
			tf->hob_lbam = scsicmd[9];
			tf->hob_lbah = scsicmd[11];
			tf->flags |= ATA_TFLAG_LBA48;
		} else
			tf->flags &= ~ATA_TFLAG_LBA48;

		/*
		 * Always copy low byte, device and command registers.
		 */
		tf->feature = scsicmd[4];
		tf->nsect = scsicmd[6];
		tf->lbal = scsicmd[8];
		tf->lbam = scsicmd[10];
		tf->lbah = scsicmd[12];
		tf->device = scsicmd[13];
		tf->command = scsicmd[14];
	} else {
		/*
		 * 12-byte CDB - incapable of extended commands.
		 */
		tf->flags &= ~ATA_TFLAG_LBA48;

		tf->feature = scsicmd[3];
		tf->nsect = scsicmd[4];
		tf->lbal = scsicmd[5];
		tf->lbam = scsicmd[6];
		tf->lbah = scsicmd[7];
		tf->device = scsicmd[8];
		tf->command = scsicmd[9];
	}

	/*
	 * Filter SET_FEATURES - XFER MODE command -- otherwise,
	 * SET_FEATURES - XFER MODE must be preceded/succeeded
	 * by an update to hardware-specific registers for each
	 * controller (i.e. the reason for ->set_piomode(),
	 * ->set_dmamode(), and ->post_set_mode() hooks).
	 */
	if ((tf->command == ATA_CMD_SET_FEATURES)
	 && (tf->feature == SETFEATURES_XFER))
		return 1;

	/*
	 * Set flags so that all registers will be written,
	 * and pass on write indication (used for PIO/DMA
	 * setup.)
	 */
	tf->flags |= (ATA_TFLAG_ISADDR | ATA_TFLAG_DEVICE);

	if (cmd->sc_data_direction == DMA_TO_DEVICE)
		tf->flags |= ATA_TFLAG_WRITE;

	/*
	 * Set transfer length.
	 *
	 * TODO: find out if we need to do more here to
	 *       cover scatter/gather case.
	 */
	qc->nsect = cmd->bufflen / ATA_SECT_SIZE;

	return 0;
}

/**
 *	ata_get_xlat_func - check if SCSI to ATA translation is possible
 *	@dev: ATA device
 *	@cmd: SCSI command opcode to consider
 *
 *	Look up the SCSI command given, and determine whether the
 *	SCSI command is to be translated or simulated.
 *
 *	RETURNS:
 *	Pointer to translation function if possible, %NULL if not.
 */

static inline ata_xlat_func_t ata_get_xlat_func(struct ata_device *dev, u8 cmd)
{
	switch (cmd) {
	case READ_6:
	case READ_10:
	case READ_16:

	case WRITE_6:
	case WRITE_10:
	case WRITE_16:
		return ata_scsi_rw_xlat;

	case SYNCHRONIZE_CACHE:
		if (ata_try_flush_cache(dev))
			return ata_scsi_flush_xlat;
		break;

	case VERIFY:
	case VERIFY_16:
		return ata_scsi_verify_xlat;

	case ATA_12:
	case ATA_16:
		return ata_scsi_pass_thru;

	case START_STOP:
		return ata_scsi_start_stop_xlat;
	}

	return NULL;
}

/**
 *	ata_scsi_dump_cdb - dump SCSI command contents to dmesg
 *	@ap: ATA port to which the command was being sent
 *	@cmd: SCSI command to dump
 *
 *	Prints the contents of a SCSI command via printk().
 */

static inline void ata_scsi_dump_cdb(struct ata_port *ap,
				     struct scsi_cmnd *cmd)
{
#ifdef ATA_DEBUG
	struct scsi_device *scsidev = cmd->device;
	u8 *scsicmd = cmd->cmnd;

	DPRINTK("CDB (%u:%d,%d,%d) %02x %02x %02x %02x %02x %02x %02x %02x %02x\n",
		ap->id,
		scsidev->channel, scsidev->id, scsidev->lun,
		scsicmd[0], scsicmd[1], scsicmd[2], scsicmd[3],
		scsicmd[4], scsicmd[5], scsicmd[6], scsicmd[7],
		scsicmd[8]);
#endif
}

/**
 *	ata_scsi_queuecmd - Issue SCSI cdb to libata-managed device
 *	@cmd: SCSI command to be sent
 *	@done: Completion function, called when command is complete
 *
 *	In some cases, this function translates SCSI commands into
 *	ATA taskfiles, and queues the taskfiles to be sent to
 *	hardware.  In other cases, this function simulates a
 *	SCSI device by evaluating and responding to certain
 *	SCSI commands.  This creates the overall effect of
 *	ATA and ATAPI devices appearing as SCSI devices.
 *
 *	LOCKING:
 *	Releases scsi-layer-held lock, and obtains host_set lock.
 *
 *	RETURNS:
 *	Zero.
 */

int ata_scsi_queuecmd(struct scsi_cmnd *cmd, void (*done)(struct scsi_cmnd *))
{
	struct ata_port *ap;
	struct ata_device *dev;
	struct scsi_device *scsidev = cmd->device;

	ap = (struct ata_port *) &scsidev->host->hostdata[0];

	ata_scsi_dump_cdb(ap, cmd);

	dev = ata_scsi_find_dev(ap, scsidev);
	if (unlikely(!dev)) {
		cmd->result = (DID_BAD_TARGET << 16);
		done(cmd);
		goto out_unlock;
	}

	if (dev->class == ATA_DEV_ATA) {
		ata_xlat_func_t xlat_func = ata_get_xlat_func(dev,
							      cmd->cmnd[0]);

		if (xlat_func)
			ata_scsi_translate(ap, dev, cmd, done, xlat_func);
		else
			ata_scsi_simulate(dev->id, cmd, done);
	} else
		ata_scsi_translate(ap, dev, cmd, done, atapi_xlat);

out_unlock:
	return 0;
}

/**
 *	ata_scsi_simulate - simulate SCSI command on ATA device
 *	@id: current IDENTIFY data for target device.
 *	@cmd: SCSI command being sent to device.
 *	@done: SCSI command completion function.
 *
 *	Interprets and directly executes a select list of SCSI commands
 *	that can be handled internally.
 *
 *	LOCKING:
 *	spin_lock_irqsave(host_set lock)
 */

void ata_scsi_simulate(u16 *id,
		      struct scsi_cmnd *cmd,
		      void (*done)(struct scsi_cmnd *))
{
	struct ata_scsi_args args;
	u8 *scsicmd = cmd->cmnd;

	args.id = id;
	args.cmd = cmd;
	args.done = done;

	switch(scsicmd[0]) {
		/* no-op's, complete with success */
		case SYNCHRONIZE_CACHE:
		case REZERO_UNIT:
		case SEEK_6:
		case SEEK_10:
		case TEST_UNIT_READY:
		case FORMAT_UNIT:		/* FIXME: correct? */
		case SEND_DIAGNOSTIC:		/* FIXME: correct? */
			ata_scsi_rbuf_fill(&args, ata_scsiop_noop);
			break;

		case INQUIRY:
			if (scsicmd[1] & 2)	           /* is CmdDt set?  */
				ata_scsi_invalid_field(cmd, done);
			else if ((scsicmd[1] & 1) == 0)    /* is EVPD clear? */
				ata_scsi_rbuf_fill(&args, ata_scsiop_inq_std);
			else if (scsicmd[2] == 0x00)
				ata_scsi_rbuf_fill(&args, ata_scsiop_inq_00);
			else if (scsicmd[2] == 0x80)
				ata_scsi_rbuf_fill(&args, ata_scsiop_inq_80);
			else if (scsicmd[2] == 0x83)
				ata_scsi_rbuf_fill(&args, ata_scsiop_inq_83);
			else
				ata_scsi_invalid_field(cmd, done);
			break;

		case MODE_SENSE:
		case MODE_SENSE_10:
			ata_scsi_rbuf_fill(&args, ata_scsiop_mode_sense);
			break;

		case MODE_SELECT:	/* unconditionally return */
		case MODE_SELECT_10:	/* bad-field-in-cdb */
			ata_scsi_invalid_field(cmd, done);
			break;

		case READ_CAPACITY:
			ata_scsi_rbuf_fill(&args, ata_scsiop_read_cap);
			break;

		case SERVICE_ACTION_IN:
			if ((scsicmd[1] & 0x1f) == SAI_READ_CAPACITY_16)
				ata_scsi_rbuf_fill(&args, ata_scsiop_read_cap);
			else
				ata_scsi_invalid_field(cmd, done);
			break;

		case REPORT_LUNS:
			ata_scsi_rbuf_fill(&args, ata_scsiop_report_luns);
			break;

		/* mandatory commands we haven't implemented yet */
		case REQUEST_SENSE:

		/* all other commands */
		default:
			ata_scsi_set_sense(cmd, ILLEGAL_REQUEST, 0x20, 0x0);
			/* "Invalid command operation code" */
			done(cmd);
			break;
	}
}

void ata_scsi_scan_host(struct ata_port *ap)
{
	struct ata_device *dev;
	unsigned int i;

	if (ap->flags & ATA_FLAG_PORT_DISABLED)
		return;

	for (i = 0; i < ATA_MAX_DEVICES; i++) {
		dev = &ap->device[i];

		if (ata_dev_present(dev))
			scsi_scan_target(&ap->host->shost_gendev, 0, i, 0, 0);
	}
}
<|MERGE_RESOLUTION|>--- conflicted
+++ resolved
@@ -392,12 +392,8 @@
 void ata_to_sense_error(unsigned id, u8 drv_stat, u8 drv_err, u8 *sk, u8 *asc, 
 			u8 *ascq)
 {
-<<<<<<< HEAD
 	int i;
-=======
-	struct scsi_cmnd *cmd = qc->scsicmd;
-	u8 err = 0;
->>>>>>> e710245b
+
 	/* Based on the 3ware driver translation table */
 	static unsigned char sense_table[][4] = {
 		/* BBD|ECC|ID|MAR */
@@ -438,10 +434,6 @@
 		{0x04, 		RECOVERED_ERROR, 0x11, 0x00},	// Recovered ECC error	  Medium error, recovered
 		{0xFF, 0xFF, 0xFF, 0xFF}, // END mark
 	};
-<<<<<<< HEAD
-=======
-	int i = 0;
->>>>>>> e710245b
 
 	/*
 	 *	Is this an error we can process/parse
@@ -540,7 +532,6 @@
 	 */
 	sb[0] = 0x72;
 
-<<<<<<< HEAD
 	desc[0] = 0x09;
 
 	/*
@@ -572,24 +563,9 @@
 		desc[6] = tf->hob_lbal;
 		desc[8] = tf->hob_lbam;
 		desc[10] = tf->hob_lbah;
-=======
-	/* Look for err */
-	while(sense_table[i][0] != 0xFF)
-	{
-		/* Look for best matches first */
-		if((sense_table[i][0] & err) == sense_table[i][0])
-		{
-			ata_scsi_set_sense(cmd, sense_table[i][1] /* sk */,
-					   sense_table[i][2] /* asc */,
-					   sense_table[i][3] /* ascq */ );
-			return;
-		}
-		i++;
->>>>>>> e710245b
-	}
-}
-
-<<<<<<< HEAD
+	}
+}
+
 /**
  *	ata_gen_fixed_sense - generate a SCSI fixed sense block
  *	@qc: Command that we are erroring out
@@ -624,44 +600,18 @@
 		ata_to_sense_error(qc->ap->id, tf->command, tf->feature,
 				   &sb[2], &sb[12], &sb[13]);
 		sb[2] &= 0x0f;
-=======
-	i = 0;
-	/* Fall back to interpreting status bits */
-	while(stat_table[i][0] != 0xFF)
-	{
-		if(stat_table[i][0] & drv_stat)
-		{
-			ata_scsi_set_sense(cmd, sense_table[i][1] /* sk */,
-					   sense_table[i][2] /* asc */,
-					   sense_table[i][3] /* ascq */ );
-			return;
-		}
-		i++;
->>>>>>> e710245b
-	}
-
-<<<<<<< HEAD
+	}
+
 	sb[0] = 0x70;
 	sb[7] = 0x0a;
 
-#if 0 /* when C/H/S support is merged */
 	if (tf->flags & ATA_TFLAG_LBA && !(tf->flags & ATA_TFLAG_LBA48)) {
-#endif
-	if (!(tf->flags & ATA_TFLAG_LBA48)) {
 		/* A small (28b) LBA will fit in the 32b info field */
 		sb[0] |= 0x80;		/* set valid bit */
 		sb[3] = tf->device & 0x0f;
 		sb[4] = tf->lbah;
 		sb[5] = tf->lbam;
 		sb[6] = tf->lbal;
-=======
-	if (cmd->sc_data_direction == DMA_FROM_DEVICE) {
-		ata_scsi_set_sense(cmd, MEDIUM_ERROR, 0x11, 0x4);
-		/* "unrecovered read error" */
-	} else {
-		ata_scsi_set_sense(cmd, MEDIUM_ERROR, 0xc, 0x2);
-		/* "write error - auto-reallocation failed" */
->>>>>>> e710245b
 	}
 }
 
@@ -1302,12 +1252,8 @@
 	qc->complete_fn = ata_scsi_qc_complete;
 
 	if (xlat_func(qc, scsicmd))
-<<<<<<< HEAD
-		goto err_out;
-=======
 		goto early_finish;
 
->>>>>>> e710245b
 	/* select device, send command to hardware */
 	if (ata_qc_issue(qc))
 		goto err_did;
@@ -1929,17 +1875,7 @@
 void ata_scsi_badcmd(struct scsi_cmnd *cmd, void (*done)(struct scsi_cmnd *), u8 asc, u8 ascq)
 {
 	DPRINTK("ENTER\n");
-<<<<<<< HEAD
-	cmd->result = (DRIVER_SENSE << 24) | SAM_STAT_CHECK_CONDITION;
-
-	cmd->sense_buffer[0] = 0x70;
-	cmd->sense_buffer[2] = ILLEGAL_REQUEST;
-	cmd->sense_buffer[7] = 14 - 8;	/* addnl. sense len. FIXME: correct? */
-	cmd->sense_buffer[12] = asc;
-	cmd->sense_buffer[13] = ascq;
-=======
 	ata_scsi_set_sense(cmd, ILLEGAL_REQUEST, asc, ascq);
->>>>>>> e710245b
 
 	done(cmd);
 }
