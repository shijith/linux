/*
 * Copyright 2015 Advanced Micro Devices, Inc.
 *
 * Permission is hereby granted, free of charge, to any person obtaining a
 * copy of this software and associated documentation files (the "Software"),
 * to deal in the Software without restriction, including without limitation
 * the rights to use, copy, modify, merge, publish, distribute, sublicense,
 * and/or sell copies of the Software, and to permit persons to whom the
 * Software is furnished to do so, subject to the following conditions:
 *
 * The above copyright notice and this permission notice shall be included in
 * all copies or substantial portions of the Software.
 *
 * THE SOFTWARE IS PROVIDED "AS IS", WITHOUT WARRANTY OF ANY KIND, EXPRESS OR
 * IMPLIED, INCLUDING BUT NOT LIMITED TO THE WARRANTIES OF MERCHANTABILITY,
 * FITNESS FOR A PARTICULAR PURPOSE AND NONINFRINGEMENT.  IN NO EVENT SHALL
 * THE COPYRIGHT HOLDER(S) OR AUTHOR(S) BE LIABLE FOR ANY CLAIM, DAMAGES OR
 * OTHER LIABILITY, WHETHER IN AN ACTION OF CONTRACT, TORT OR OTHERWISE,
 * ARISING FROM, OUT OF OR IN CONNECTION WITH THE SOFTWARE OR THE USE OR
 * OTHER DEALINGS IN THE SOFTWARE.
 *
 * Authors: AMD
 *
 */

#include <linux/string.h>
#include <linux/acpi.h>

#include <drm/drmP.h>
#include <drm/drm_crtc_helper.h>
#include <drm/amdgpu_drm.h>
#include "dm_services.h"
#include "amdgpu.h"
#include "amdgpu_dm.h"
#include "amdgpu_dm_irq.h"
#include "amdgpu_pm.h"



unsigned long long dm_get_elapse_time_in_ns(struct dc_context *ctx,
		unsigned long long current_time_stamp,
		unsigned long long last_time_stamp)
{
	return current_time_stamp - last_time_stamp;
}

void dm_perf_trace_timestamp(const char *func_name, unsigned int line)
{
}

bool dm_write_persistent_data(struct dc_context *ctx,
		const struct dc_sink *sink,
		const char *module_name,
		const char *key_name,
		void *params,
		unsigned int size,
		struct persistent_data_flag *flag)
{
	/*TODO implement*/
	return false;
}

bool dm_read_persistent_data(struct dc_context *ctx,
				const struct dc_sink *sink,
				const char *module_name,
				const char *key_name,
				void *params,
				unsigned int size,
				struct persistent_data_flag *flag)
{
	/*TODO implement*/
	return false;
}

/**** power component interfaces ****/

<<<<<<< HEAD
=======
bool dm_pp_apply_display_requirements(
		const struct dc_context *ctx,
		const struct dm_pp_display_configuration *pp_display_cfg)
{
	struct amdgpu_device *adev = ctx->driver_context;

	if (adev->pm.dpm_enabled) {

		memset(&adev->pm.pm_display_cfg, 0,
				sizeof(adev->pm.pm_display_cfg));

		adev->pm.pm_display_cfg.cpu_cc6_disable =
			pp_display_cfg->cpu_cc6_disable;

		adev->pm.pm_display_cfg.cpu_pstate_disable =
			pp_display_cfg->cpu_pstate_disable;

		adev->pm.pm_display_cfg.cpu_pstate_separation_time =
			pp_display_cfg->cpu_pstate_separation_time;

		adev->pm.pm_display_cfg.nb_pstate_switch_disable =
			pp_display_cfg->nb_pstate_switch_disable;

		adev->pm.pm_display_cfg.num_display =
				pp_display_cfg->display_count;
		adev->pm.pm_display_cfg.num_path_including_non_display =
				pp_display_cfg->display_count;

		adev->pm.pm_display_cfg.min_core_set_clock =
				pp_display_cfg->min_engine_clock_khz/10;
		adev->pm.pm_display_cfg.min_core_set_clock_in_sr =
				pp_display_cfg->min_engine_clock_deep_sleep_khz/10;
		adev->pm.pm_display_cfg.min_mem_set_clock =
				pp_display_cfg->min_memory_clock_khz/10;

		adev->pm.pm_display_cfg.multi_monitor_in_sync =
				pp_display_cfg->all_displays_in_sync;
		adev->pm.pm_display_cfg.min_vblank_time =
				pp_display_cfg->avail_mclk_switch_time_us;

		adev->pm.pm_display_cfg.display_clk =
				pp_display_cfg->disp_clk_khz/10;

		adev->pm.pm_display_cfg.dce_tolerable_mclk_in_active_latency =
				pp_display_cfg->avail_mclk_switch_time_in_disp_active_us;

		adev->pm.pm_display_cfg.crtc_index = pp_display_cfg->crtc_index;
		adev->pm.pm_display_cfg.line_time_in_us =
				pp_display_cfg->line_time_in_us;

		adev->pm.pm_display_cfg.vrefresh = pp_display_cfg->disp_configs[0].v_refresh;
		adev->pm.pm_display_cfg.crossfire_display_index = -1;
		adev->pm.pm_display_cfg.min_bus_bandwidth = 0;

		/* TODO: complete implementation of
		 * pp_display_configuration_change().
		 * Follow example of:
		 * PHM_StoreDALConfigurationData - powerplay\hwmgr\hardwaremanager.c
		 * PP_IRI_DisplayConfigurationChange - powerplay\eventmgr\iri.c */
		if (adev->powerplay.pp_funcs->display_configuration_change)
			adev->powerplay.pp_funcs->display_configuration_change(
				adev->powerplay.pp_handle,
				&adev->pm.pm_display_cfg);

		/* TODO: replace by a separate call to 'apply display cfg'? */
		amdgpu_pm_compute_clocks(adev);
	}

	return true;
}

static void get_default_clock_levels(
		enum dm_pp_clock_type clk_type,
		struct dm_pp_clock_levels *clks)
{
	uint32_t disp_clks_in_khz[6] = {
			300000, 400000, 496560, 626090, 685720, 757900 };
	uint32_t sclks_in_khz[6] = {
			300000, 360000, 423530, 514290, 626090, 720000 };
	uint32_t mclks_in_khz[2] = { 333000, 800000 };

	switch (clk_type) {
	case DM_PP_CLOCK_TYPE_DISPLAY_CLK:
		clks->num_levels = 6;
		memmove(clks->clocks_in_khz, disp_clks_in_khz,
				sizeof(disp_clks_in_khz));
		break;
	case DM_PP_CLOCK_TYPE_ENGINE_CLK:
		clks->num_levels = 6;
		memmove(clks->clocks_in_khz, sclks_in_khz,
				sizeof(sclks_in_khz));
		break;
	case DM_PP_CLOCK_TYPE_MEMORY_CLK:
		clks->num_levels = 2;
		memmove(clks->clocks_in_khz, mclks_in_khz,
				sizeof(mclks_in_khz));
		break;
	default:
		clks->num_levels = 0;
		break;
	}
}

static enum amd_pp_clock_type dc_to_pp_clock_type(
		enum dm_pp_clock_type dm_pp_clk_type)
{
	enum amd_pp_clock_type amd_pp_clk_type = 0;

	switch (dm_pp_clk_type) {
	case DM_PP_CLOCK_TYPE_DISPLAY_CLK:
		amd_pp_clk_type = amd_pp_disp_clock;
		break;
	case DM_PP_CLOCK_TYPE_ENGINE_CLK:
		amd_pp_clk_type = amd_pp_sys_clock;
		break;
	case DM_PP_CLOCK_TYPE_MEMORY_CLK:
		amd_pp_clk_type = amd_pp_mem_clock;
		break;
	default:
		DRM_ERROR("DM_PPLIB: invalid clock type: %d!\n",
				dm_pp_clk_type);
		break;
	}

	return amd_pp_clk_type;
}

static void pp_to_dc_clock_levels(
		const struct amd_pp_clocks *pp_clks,
		struct dm_pp_clock_levels *dc_clks,
		enum dm_pp_clock_type dc_clk_type)
{
	uint32_t i;

	if (pp_clks->count > DM_PP_MAX_CLOCK_LEVELS) {
		DRM_INFO("DM_PPLIB: Warning: %s clock: number of levels %d exceeds maximum of %d!\n",
				DC_DECODE_PP_CLOCK_TYPE(dc_clk_type),
				pp_clks->count,
				DM_PP_MAX_CLOCK_LEVELS);

		dc_clks->num_levels = DM_PP_MAX_CLOCK_LEVELS;
	} else
		dc_clks->num_levels = pp_clks->count;

	DRM_INFO("DM_PPLIB: values for %s clock\n",
			DC_DECODE_PP_CLOCK_TYPE(dc_clk_type));

	for (i = 0; i < dc_clks->num_levels; i++) {
		DRM_INFO("DM_PPLIB:\t %d\n", pp_clks->clock[i]);
		/* translate 10kHz to kHz */
		dc_clks->clocks_in_khz[i] = pp_clks->clock[i] * 10;
	}
}

static void pp_to_dc_clock_levels_with_latency(
		const struct pp_clock_levels_with_latency *pp_clks,
		struct dm_pp_clock_levels_with_latency *clk_level_info,
		enum dm_pp_clock_type dc_clk_type)
{
	uint32_t i;

	if (pp_clks->num_levels > DM_PP_MAX_CLOCK_LEVELS) {
		DRM_INFO("DM_PPLIB: Warning: %s clock: number of levels %d exceeds maximum of %d!\n",
				DC_DECODE_PP_CLOCK_TYPE(dc_clk_type),
				pp_clks->num_levels,
				DM_PP_MAX_CLOCK_LEVELS);

		clk_level_info->num_levels = DM_PP_MAX_CLOCK_LEVELS;
	} else
		clk_level_info->num_levels = pp_clks->num_levels;

	DRM_DEBUG("DM_PPLIB: values for %s clock\n",
			DC_DECODE_PP_CLOCK_TYPE(dc_clk_type));

	for (i = 0; i < clk_level_info->num_levels; i++) {
		DRM_DEBUG("DM_PPLIB:\t %d in 10kHz\n", pp_clks->data[i].clocks_in_khz);
		/* translate 10kHz to kHz */
		clk_level_info->data[i].clocks_in_khz = pp_clks->data[i].clocks_in_khz * 10;
		clk_level_info->data[i].latency_in_us = pp_clks->data[i].latency_in_us;
	}
}

bool dm_pp_get_clock_levels_by_type(
		const struct dc_context *ctx,
		enum dm_pp_clock_type clk_type,
		struct dm_pp_clock_levels *dc_clks)
{
	struct amdgpu_device *adev = ctx->driver_context;
	void *pp_handle = adev->powerplay.pp_handle;
	struct amd_pp_clocks pp_clks = { 0 };
	struct amd_pp_simple_clock_info validation_clks = { 0 };
	uint32_t i;

	if (adev->powerplay.pp_funcs->get_clock_by_type) {
		if (adev->powerplay.pp_funcs->get_clock_by_type(pp_handle,
			dc_to_pp_clock_type(clk_type), &pp_clks)) {
		/* Error in pplib. Provide default values. */
			get_default_clock_levels(clk_type, dc_clks);
			return true;
		}
	}

	pp_to_dc_clock_levels(&pp_clks, dc_clks, clk_type);

	if (adev->powerplay.pp_funcs->get_display_mode_validation_clocks) {
		if (adev->powerplay.pp_funcs->get_display_mode_validation_clocks(
						pp_handle, &validation_clks)) {
			/* Error in pplib. Provide default values. */
			DRM_INFO("DM_PPLIB: Warning: using default validation clocks!\n");
			validation_clks.engine_max_clock = 72000;
			validation_clks.memory_max_clock = 80000;
			validation_clks.level = 0;
		}
	}

	DRM_INFO("DM_PPLIB: Validation clocks:\n");
	DRM_INFO("DM_PPLIB:    engine_max_clock: %d\n",
			validation_clks.engine_max_clock);
	DRM_INFO("DM_PPLIB:    memory_max_clock: %d\n",
			validation_clks.memory_max_clock);
	DRM_INFO("DM_PPLIB:    level           : %d\n",
			validation_clks.level);

	/* Translate 10 kHz to kHz. */
	validation_clks.engine_max_clock *= 10;
	validation_clks.memory_max_clock *= 10;

	/* Determine the highest non-boosted level from the Validation Clocks */
	if (clk_type == DM_PP_CLOCK_TYPE_ENGINE_CLK) {
		for (i = 0; i < dc_clks->num_levels; i++) {
			if (dc_clks->clocks_in_khz[i] > validation_clks.engine_max_clock) {
				/* This clock is higher the validation clock.
				 * Than means the previous one is the highest
				 * non-boosted one. */
				DRM_INFO("DM_PPLIB: reducing engine clock level from %d to %d\n",
						dc_clks->num_levels, i);
				dc_clks->num_levels = i > 0 ? i : 1;
				break;
			}
		}
	} else if (clk_type == DM_PP_CLOCK_TYPE_MEMORY_CLK) {
		for (i = 0; i < dc_clks->num_levels; i++) {
			if (dc_clks->clocks_in_khz[i] > validation_clks.memory_max_clock) {
				DRM_INFO("DM_PPLIB: reducing memory clock level from %d to %d\n",
						dc_clks->num_levels, i);
				dc_clks->num_levels = i > 0 ? i : 1;
				break;
			}
		}
	}

	return true;
}

bool dm_pp_get_clock_levels_by_type_with_latency(
	const struct dc_context *ctx,
	enum dm_pp_clock_type clk_type,
	struct dm_pp_clock_levels_with_latency *clk_level_info)
{
	struct amdgpu_device *adev = ctx->driver_context;
	void *pp_handle = adev->powerplay.pp_handle;
	struct pp_clock_levels_with_latency pp_clks = { 0 };
	const struct amd_pm_funcs *pp_funcs = adev->powerplay.pp_funcs;

	if (!pp_funcs || !pp_funcs->get_clock_by_type_with_latency)
		return false;

	if (pp_funcs->get_clock_by_type_with_latency(pp_handle,
						     dc_to_pp_clock_type(clk_type),
						     &pp_clks))
		return false;

	pp_to_dc_clock_levels_with_latency(&pp_clks, clk_level_info, clk_type);

	return true;
}

bool dm_pp_get_clock_levels_by_type_with_voltage(
	const struct dc_context *ctx,
	enum dm_pp_clock_type clk_type,
	struct dm_pp_clock_levels_with_voltage *clk_level_info)
{
	/* TODO: to be implemented */
	return false;
}

bool dm_pp_notify_wm_clock_changes(
	const struct dc_context *ctx,
	struct dm_pp_wm_sets_with_clock_ranges *wm_with_clock_ranges)
{
	/* TODO: to be implemented */
	return false;
}

bool dm_pp_apply_power_level_change_request(
	const struct dc_context *ctx,
	struct dm_pp_power_level_change_request *level_change_req)
{
	/* TODO: to be implemented */
	return false;
}

bool dm_pp_apply_clock_for_voltage_request(
	const struct dc_context *ctx,
	struct dm_pp_clock_for_voltage_req *clock_for_voltage_req)
{
	/* TODO: to be implemented */
	return false;
}

bool dm_pp_get_static_clocks(
	const struct dc_context *ctx,
	struct dm_pp_static_clock_info *static_clk_info)
{
	/* TODO: to be implemented */
	return false;
}

void dm_pp_get_funcs_rv(
		struct dc_context *ctx,
		struct pp_smu_funcs_rv *funcs)
{}

/**** end of power component interfaces ****/
>>>>>>> acb18725
<|MERGE_RESOLUTION|>--- conflicted
+++ resolved
@@ -73,331 +73,3 @@
 }
 
 /**** power component interfaces ****/
-
-<<<<<<< HEAD
-=======
-bool dm_pp_apply_display_requirements(
-		const struct dc_context *ctx,
-		const struct dm_pp_display_configuration *pp_display_cfg)
-{
-	struct amdgpu_device *adev = ctx->driver_context;
-
-	if (adev->pm.dpm_enabled) {
-
-		memset(&adev->pm.pm_display_cfg, 0,
-				sizeof(adev->pm.pm_display_cfg));
-
-		adev->pm.pm_display_cfg.cpu_cc6_disable =
-			pp_display_cfg->cpu_cc6_disable;
-
-		adev->pm.pm_display_cfg.cpu_pstate_disable =
-			pp_display_cfg->cpu_pstate_disable;
-
-		adev->pm.pm_display_cfg.cpu_pstate_separation_time =
-			pp_display_cfg->cpu_pstate_separation_time;
-
-		adev->pm.pm_display_cfg.nb_pstate_switch_disable =
-			pp_display_cfg->nb_pstate_switch_disable;
-
-		adev->pm.pm_display_cfg.num_display =
-				pp_display_cfg->display_count;
-		adev->pm.pm_display_cfg.num_path_including_non_display =
-				pp_display_cfg->display_count;
-
-		adev->pm.pm_display_cfg.min_core_set_clock =
-				pp_display_cfg->min_engine_clock_khz/10;
-		adev->pm.pm_display_cfg.min_core_set_clock_in_sr =
-				pp_display_cfg->min_engine_clock_deep_sleep_khz/10;
-		adev->pm.pm_display_cfg.min_mem_set_clock =
-				pp_display_cfg->min_memory_clock_khz/10;
-
-		adev->pm.pm_display_cfg.multi_monitor_in_sync =
-				pp_display_cfg->all_displays_in_sync;
-		adev->pm.pm_display_cfg.min_vblank_time =
-				pp_display_cfg->avail_mclk_switch_time_us;
-
-		adev->pm.pm_display_cfg.display_clk =
-				pp_display_cfg->disp_clk_khz/10;
-
-		adev->pm.pm_display_cfg.dce_tolerable_mclk_in_active_latency =
-				pp_display_cfg->avail_mclk_switch_time_in_disp_active_us;
-
-		adev->pm.pm_display_cfg.crtc_index = pp_display_cfg->crtc_index;
-		adev->pm.pm_display_cfg.line_time_in_us =
-				pp_display_cfg->line_time_in_us;
-
-		adev->pm.pm_display_cfg.vrefresh = pp_display_cfg->disp_configs[0].v_refresh;
-		adev->pm.pm_display_cfg.crossfire_display_index = -1;
-		adev->pm.pm_display_cfg.min_bus_bandwidth = 0;
-
-		/* TODO: complete implementation of
-		 * pp_display_configuration_change().
-		 * Follow example of:
-		 * PHM_StoreDALConfigurationData - powerplay\hwmgr\hardwaremanager.c
-		 * PP_IRI_DisplayConfigurationChange - powerplay\eventmgr\iri.c */
-		if (adev->powerplay.pp_funcs->display_configuration_change)
-			adev->powerplay.pp_funcs->display_configuration_change(
-				adev->powerplay.pp_handle,
-				&adev->pm.pm_display_cfg);
-
-		/* TODO: replace by a separate call to 'apply display cfg'? */
-		amdgpu_pm_compute_clocks(adev);
-	}
-
-	return true;
-}
-
-static void get_default_clock_levels(
-		enum dm_pp_clock_type clk_type,
-		struct dm_pp_clock_levels *clks)
-{
-	uint32_t disp_clks_in_khz[6] = {
-			300000, 400000, 496560, 626090, 685720, 757900 };
-	uint32_t sclks_in_khz[6] = {
-			300000, 360000, 423530, 514290, 626090, 720000 };
-	uint32_t mclks_in_khz[2] = { 333000, 800000 };
-
-	switch (clk_type) {
-	case DM_PP_CLOCK_TYPE_DISPLAY_CLK:
-		clks->num_levels = 6;
-		memmove(clks->clocks_in_khz, disp_clks_in_khz,
-				sizeof(disp_clks_in_khz));
-		break;
-	case DM_PP_CLOCK_TYPE_ENGINE_CLK:
-		clks->num_levels = 6;
-		memmove(clks->clocks_in_khz, sclks_in_khz,
-				sizeof(sclks_in_khz));
-		break;
-	case DM_PP_CLOCK_TYPE_MEMORY_CLK:
-		clks->num_levels = 2;
-		memmove(clks->clocks_in_khz, mclks_in_khz,
-				sizeof(mclks_in_khz));
-		break;
-	default:
-		clks->num_levels = 0;
-		break;
-	}
-}
-
-static enum amd_pp_clock_type dc_to_pp_clock_type(
-		enum dm_pp_clock_type dm_pp_clk_type)
-{
-	enum amd_pp_clock_type amd_pp_clk_type = 0;
-
-	switch (dm_pp_clk_type) {
-	case DM_PP_CLOCK_TYPE_DISPLAY_CLK:
-		amd_pp_clk_type = amd_pp_disp_clock;
-		break;
-	case DM_PP_CLOCK_TYPE_ENGINE_CLK:
-		amd_pp_clk_type = amd_pp_sys_clock;
-		break;
-	case DM_PP_CLOCK_TYPE_MEMORY_CLK:
-		amd_pp_clk_type = amd_pp_mem_clock;
-		break;
-	default:
-		DRM_ERROR("DM_PPLIB: invalid clock type: %d!\n",
-				dm_pp_clk_type);
-		break;
-	}
-
-	return amd_pp_clk_type;
-}
-
-static void pp_to_dc_clock_levels(
-		const struct amd_pp_clocks *pp_clks,
-		struct dm_pp_clock_levels *dc_clks,
-		enum dm_pp_clock_type dc_clk_type)
-{
-	uint32_t i;
-
-	if (pp_clks->count > DM_PP_MAX_CLOCK_LEVELS) {
-		DRM_INFO("DM_PPLIB: Warning: %s clock: number of levels %d exceeds maximum of %d!\n",
-				DC_DECODE_PP_CLOCK_TYPE(dc_clk_type),
-				pp_clks->count,
-				DM_PP_MAX_CLOCK_LEVELS);
-
-		dc_clks->num_levels = DM_PP_MAX_CLOCK_LEVELS;
-	} else
-		dc_clks->num_levels = pp_clks->count;
-
-	DRM_INFO("DM_PPLIB: values for %s clock\n",
-			DC_DECODE_PP_CLOCK_TYPE(dc_clk_type));
-
-	for (i = 0; i < dc_clks->num_levels; i++) {
-		DRM_INFO("DM_PPLIB:\t %d\n", pp_clks->clock[i]);
-		/* translate 10kHz to kHz */
-		dc_clks->clocks_in_khz[i] = pp_clks->clock[i] * 10;
-	}
-}
-
-static void pp_to_dc_clock_levels_with_latency(
-		const struct pp_clock_levels_with_latency *pp_clks,
-		struct dm_pp_clock_levels_with_latency *clk_level_info,
-		enum dm_pp_clock_type dc_clk_type)
-{
-	uint32_t i;
-
-	if (pp_clks->num_levels > DM_PP_MAX_CLOCK_LEVELS) {
-		DRM_INFO("DM_PPLIB: Warning: %s clock: number of levels %d exceeds maximum of %d!\n",
-				DC_DECODE_PP_CLOCK_TYPE(dc_clk_type),
-				pp_clks->num_levels,
-				DM_PP_MAX_CLOCK_LEVELS);
-
-		clk_level_info->num_levels = DM_PP_MAX_CLOCK_LEVELS;
-	} else
-		clk_level_info->num_levels = pp_clks->num_levels;
-
-	DRM_DEBUG("DM_PPLIB: values for %s clock\n",
-			DC_DECODE_PP_CLOCK_TYPE(dc_clk_type));
-
-	for (i = 0; i < clk_level_info->num_levels; i++) {
-		DRM_DEBUG("DM_PPLIB:\t %d in 10kHz\n", pp_clks->data[i].clocks_in_khz);
-		/* translate 10kHz to kHz */
-		clk_level_info->data[i].clocks_in_khz = pp_clks->data[i].clocks_in_khz * 10;
-		clk_level_info->data[i].latency_in_us = pp_clks->data[i].latency_in_us;
-	}
-}
-
-bool dm_pp_get_clock_levels_by_type(
-		const struct dc_context *ctx,
-		enum dm_pp_clock_type clk_type,
-		struct dm_pp_clock_levels *dc_clks)
-{
-	struct amdgpu_device *adev = ctx->driver_context;
-	void *pp_handle = adev->powerplay.pp_handle;
-	struct amd_pp_clocks pp_clks = { 0 };
-	struct amd_pp_simple_clock_info validation_clks = { 0 };
-	uint32_t i;
-
-	if (adev->powerplay.pp_funcs->get_clock_by_type) {
-		if (adev->powerplay.pp_funcs->get_clock_by_type(pp_handle,
-			dc_to_pp_clock_type(clk_type), &pp_clks)) {
-		/* Error in pplib. Provide default values. */
-			get_default_clock_levels(clk_type, dc_clks);
-			return true;
-		}
-	}
-
-	pp_to_dc_clock_levels(&pp_clks, dc_clks, clk_type);
-
-	if (adev->powerplay.pp_funcs->get_display_mode_validation_clocks) {
-		if (adev->powerplay.pp_funcs->get_display_mode_validation_clocks(
-						pp_handle, &validation_clks)) {
-			/* Error in pplib. Provide default values. */
-			DRM_INFO("DM_PPLIB: Warning: using default validation clocks!\n");
-			validation_clks.engine_max_clock = 72000;
-			validation_clks.memory_max_clock = 80000;
-			validation_clks.level = 0;
-		}
-	}
-
-	DRM_INFO("DM_PPLIB: Validation clocks:\n");
-	DRM_INFO("DM_PPLIB:    engine_max_clock: %d\n",
-			validation_clks.engine_max_clock);
-	DRM_INFO("DM_PPLIB:    memory_max_clock: %d\n",
-			validation_clks.memory_max_clock);
-	DRM_INFO("DM_PPLIB:    level           : %d\n",
-			validation_clks.level);
-
-	/* Translate 10 kHz to kHz. */
-	validation_clks.engine_max_clock *= 10;
-	validation_clks.memory_max_clock *= 10;
-
-	/* Determine the highest non-boosted level from the Validation Clocks */
-	if (clk_type == DM_PP_CLOCK_TYPE_ENGINE_CLK) {
-		for (i = 0; i < dc_clks->num_levels; i++) {
-			if (dc_clks->clocks_in_khz[i] > validation_clks.engine_max_clock) {
-				/* This clock is higher the validation clock.
-				 * Than means the previous one is the highest
-				 * non-boosted one. */
-				DRM_INFO("DM_PPLIB: reducing engine clock level from %d to %d\n",
-						dc_clks->num_levels, i);
-				dc_clks->num_levels = i > 0 ? i : 1;
-				break;
-			}
-		}
-	} else if (clk_type == DM_PP_CLOCK_TYPE_MEMORY_CLK) {
-		for (i = 0; i < dc_clks->num_levels; i++) {
-			if (dc_clks->clocks_in_khz[i] > validation_clks.memory_max_clock) {
-				DRM_INFO("DM_PPLIB: reducing memory clock level from %d to %d\n",
-						dc_clks->num_levels, i);
-				dc_clks->num_levels = i > 0 ? i : 1;
-				break;
-			}
-		}
-	}
-
-	return true;
-}
-
-bool dm_pp_get_clock_levels_by_type_with_latency(
-	const struct dc_context *ctx,
-	enum dm_pp_clock_type clk_type,
-	struct dm_pp_clock_levels_with_latency *clk_level_info)
-{
-	struct amdgpu_device *adev = ctx->driver_context;
-	void *pp_handle = adev->powerplay.pp_handle;
-	struct pp_clock_levels_with_latency pp_clks = { 0 };
-	const struct amd_pm_funcs *pp_funcs = adev->powerplay.pp_funcs;
-
-	if (!pp_funcs || !pp_funcs->get_clock_by_type_with_latency)
-		return false;
-
-	if (pp_funcs->get_clock_by_type_with_latency(pp_handle,
-						     dc_to_pp_clock_type(clk_type),
-						     &pp_clks))
-		return false;
-
-	pp_to_dc_clock_levels_with_latency(&pp_clks, clk_level_info, clk_type);
-
-	return true;
-}
-
-bool dm_pp_get_clock_levels_by_type_with_voltage(
-	const struct dc_context *ctx,
-	enum dm_pp_clock_type clk_type,
-	struct dm_pp_clock_levels_with_voltage *clk_level_info)
-{
-	/* TODO: to be implemented */
-	return false;
-}
-
-bool dm_pp_notify_wm_clock_changes(
-	const struct dc_context *ctx,
-	struct dm_pp_wm_sets_with_clock_ranges *wm_with_clock_ranges)
-{
-	/* TODO: to be implemented */
-	return false;
-}
-
-bool dm_pp_apply_power_level_change_request(
-	const struct dc_context *ctx,
-	struct dm_pp_power_level_change_request *level_change_req)
-{
-	/* TODO: to be implemented */
-	return false;
-}
-
-bool dm_pp_apply_clock_for_voltage_request(
-	const struct dc_context *ctx,
-	struct dm_pp_clock_for_voltage_req *clock_for_voltage_req)
-{
-	/* TODO: to be implemented */
-	return false;
-}
-
-bool dm_pp_get_static_clocks(
-	const struct dc_context *ctx,
-	struct dm_pp_static_clock_info *static_clk_info)
-{
-	/* TODO: to be implemented */
-	return false;
-}
-
-void dm_pp_get_funcs_rv(
-		struct dc_context *ctx,
-		struct pp_smu_funcs_rv *funcs)
-{}
-
-/**** end of power component interfaces ****/
->>>>>>> acb18725
