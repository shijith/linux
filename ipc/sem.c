/*
 * linux/ipc/sem.c
 * Copyright (C) 1992 Krishna Balasubramanian
 * Copyright (C) 1995 Eric Schenk, Bruno Haible
 *
 * /proc/sysvipc/sem support (c) 1999 Dragos Acostachioaie <dragos@iname.com>
 *
 * SMP-threaded, sysctl's added
 * (c) 1999 Manfred Spraul <manfred@colorfullife.com>
 * Enforced range limit on SEM_UNDO
 * (c) 2001 Red Hat Inc
 * Lockless wakeup
 * (c) 2003 Manfred Spraul <manfred@colorfullife.com>
 * (c) 2016 Davidlohr Bueso <dave@stgolabs.net>
 * Further wakeup optimizations, documentation
 * (c) 2010 Manfred Spraul <manfred@colorfullife.com>
 *
 * support for audit of ipc object properties and permission changes
 * Dustin Kirkland <dustin.kirkland@us.ibm.com>
 *
 * namespaces support
 * OpenVZ, SWsoft Inc.
 * Pavel Emelianov <xemul@openvz.org>
 *
 * Implementation notes: (May 2010)
 * This file implements System V semaphores.
 *
 * User space visible behavior:
 * - FIFO ordering for semop() operations (just FIFO, not starvation
 *   protection)
 * - multiple semaphore operations that alter the same semaphore in
 *   one semop() are handled.
 * - sem_ctime (time of last semctl()) is updated in the IPC_SET, SETVAL and
 *   SETALL calls.
 * - two Linux specific semctl() commands: SEM_STAT, SEM_INFO.
 * - undo adjustments at process exit are limited to 0..SEMVMX.
 * - namespace are supported.
 * - SEMMSL, SEMMNS, SEMOPM and SEMMNI can be configured at runtine by writing
 *   to /proc/sys/kernel/sem.
 * - statistics about the usage are reported in /proc/sysvipc/sem.
 *
 * Internals:
 * - scalability:
 *   - all global variables are read-mostly.
 *   - semop() calls and semctl(RMID) are synchronized by RCU.
 *   - most operations do write operations (actually: spin_lock calls) to
 *     the per-semaphore array structure.
 *   Thus: Perfect SMP scaling between independent semaphore arrays.
 *         If multiple semaphores in one array are used, then cache line
 *         trashing on the semaphore array spinlock will limit the scaling.
 * - semncnt and semzcnt are calculated on demand in count_semcnt()
 * - the task that performs a successful semop() scans the list of all
 *   sleeping tasks and completes any pending operations that can be fulfilled.
 *   Semaphores are actively given to waiting tasks (necessary for FIFO).
 *   (see update_queue())
 * - To improve the scalability, the actual wake-up calls are performed after
 *   dropping all locks. (see wake_up_sem_queue_prepare())
 * - All work is done by the waker, the woken up task does not have to do
 *   anything - not even acquiring a lock or dropping a refcount.
 * - A woken up task may not even touch the semaphore array anymore, it may
 *   have been destroyed already by a semctl(RMID).
 * - UNDO values are stored in an array (one per process and per
 *   semaphore array, lazily allocated). For backwards compatibility, multiple
 *   modes for the UNDO variables are supported (per process, per thread)
 *   (see copy_semundo, CLONE_SYSVSEM)
 * - There are two lists of the pending operations: a per-array list
 *   and per-semaphore list (stored in the array). This allows to achieve FIFO
 *   ordering without always scanning all pending operations.
 *   The worst-case behavior is nevertheless O(N^2) for N wakeups.
 */

#include <linux/slab.h>
#include <linux/spinlock.h>
#include <linux/init.h>
#include <linux/proc_fs.h>
#include <linux/time.h>
#include <linux/security.h>
#include <linux/syscalls.h>
#include <linux/audit.h>
#include <linux/capability.h>
#include <linux/seq_file.h>
#include <linux/rwsem.h>
#include <linux/nsproxy.h>
#include <linux/ipc_namespace.h>
#include <linux/sched/wake_q.h>

#include <linux/uaccess.h>
#include "util.h"


/* One queue for each sleeping process in the system. */
struct sem_queue {
	struct list_head	list;	 /* queue of pending operations */
	struct task_struct	*sleeper; /* this process */
	struct sem_undo		*undo;	 /* undo structure */
	int			pid;	 /* process id of requesting process */
	int			status;	 /* completion status of operation */
	struct sembuf		*sops;	 /* array of pending operations */
	struct sembuf		*blocking; /* the operation that blocked */
	int			nsops;	 /* number of operations */
	bool			alter;	 /* does *sops alter the array? */
	bool                    dupsop;	 /* sops on more than one sem_num */
};

/* Each task has a list of undo requests. They are executed automatically
 * when the process exits.
 */
struct sem_undo {
	struct list_head	list_proc;	/* per-process list: *
						 * all undos from one process
						 * rcu protected */
	struct rcu_head		rcu;		/* rcu struct for sem_undo */
	struct sem_undo_list	*ulp;		/* back ptr to sem_undo_list */
	struct list_head	list_id;	/* per semaphore array list:
						 * all undos for one array */
	int			semid;		/* semaphore set identifier */
	short			*semadj;	/* array of adjustments */
						/* one per semaphore */
};

/* sem_undo_list controls shared access to the list of sem_undo structures
 * that may be shared among all a CLONE_SYSVSEM task group.
 */
struct sem_undo_list {
	refcount_t		refcnt;
	spinlock_t		lock;
	struct list_head	list_proc;
};


#define sem_ids(ns)	((ns)->ids[IPC_SEM_IDS])

static int newary(struct ipc_namespace *, struct ipc_params *);
static void freeary(struct ipc_namespace *, struct kern_ipc_perm *);
#ifdef CONFIG_PROC_FS
static int sysvipc_sem_proc_show(struct seq_file *s, void *it);
#endif

#define SEMMSL_FAST	256 /* 512 bytes on stack */
#define SEMOPM_FAST	64  /* ~ 372 bytes on stack */

/*
 * Switching from the mode suitable for simple ops
 * to the mode for complex ops is costly. Therefore:
 * use some hysteresis
 */
#define USE_GLOBAL_LOCK_HYSTERESIS	10

/*
 * Locking:
 * a) global sem_lock() for read/write
 *	sem_undo.id_next,
 *	sem_array.complex_count,
 *	sem_array.pending{_alter,_const},
 *	sem_array.sem_undo
 *
 * b) global or semaphore sem_lock() for read/write:
 *	sem_array.sems[i].pending_{const,alter}:
 *
 * c) special:
 *	sem_undo_list.list_proc:
 *	* undo_list->lock for write
 *	* rcu for read
 *	use_global_lock:
 *	* global sem_lock() for write
 *	* either local or global sem_lock() for read.
 *
 * Memory ordering:
 * Most ordering is enforced by using spin_lock() and spin_unlock().
 * The special case is use_global_lock:
 * Setting it from non-zero to 0 is a RELEASE, this is ensured by
 * using smp_store_release().
 * Testing if it is non-zero is an ACQUIRE, this is ensured by using
 * smp_load_acquire().
 * Setting it from 0 to non-zero must be ordered with regards to
 * this smp_load_acquire(), this is guaranteed because the smp_load_acquire()
 * is inside a spin_lock() and after a write from 0 to non-zero a
 * spin_lock()+spin_unlock() is done.
 */

#define sc_semmsl	sem_ctls[0]
#define sc_semmns	sem_ctls[1]
#define sc_semopm	sem_ctls[2]
#define sc_semmni	sem_ctls[3]

int sem_init_ns(struct ipc_namespace *ns)
{
	ns->sc_semmsl = SEMMSL;
	ns->sc_semmns = SEMMNS;
	ns->sc_semopm = SEMOPM;
	ns->sc_semmni = SEMMNI;
	ns->used_sems = 0;
	return ipc_init_ids(&ns->ids[IPC_SEM_IDS]);
}

#ifdef CONFIG_IPC_NS
void sem_exit_ns(struct ipc_namespace *ns)
{
	free_ipcs(ns, &sem_ids(ns), freeary);
	idr_destroy(&ns->ids[IPC_SEM_IDS].ipcs_idr);
	rhashtable_destroy(&ns->ids[IPC_SEM_IDS].key_ht);
}
#endif

int __init sem_init(void)
{
	const int err = sem_init_ns(&init_ipc_ns);

	ipc_init_proc_interface("sysvipc/sem",
				"       key      semid perms      nsems   uid   gid  cuid  cgid      otime      ctime\n",
				IPC_SEM_IDS, sysvipc_sem_proc_show);
	return err;
}

/**
 * unmerge_queues - unmerge queues, if possible.
 * @sma: semaphore array
 *
 * The function unmerges the wait queues if complex_count is 0.
 * It must be called prior to dropping the global semaphore array lock.
 */
static void unmerge_queues(struct sem_array *sma)
{
	struct sem_queue *q, *tq;

	/* complex operations still around? */
	if (sma->complex_count)
		return;
	/*
	 * We will switch back to simple mode.
	 * Move all pending operation back into the per-semaphore
	 * queues.
	 */
	list_for_each_entry_safe(q, tq, &sma->pending_alter, list) {
		struct sem *curr;
		curr = &sma->sems[q->sops[0].sem_num];

		list_add_tail(&q->list, &curr->pending_alter);
	}
	INIT_LIST_HEAD(&sma->pending_alter);
}

/**
 * merge_queues - merge single semop queues into global queue
 * @sma: semaphore array
 *
 * This function merges all per-semaphore queues into the global queue.
 * It is necessary to achieve FIFO ordering for the pending single-sop
 * operations when a multi-semop operation must sleep.
 * Only the alter operations must be moved, the const operations can stay.
 */
static void merge_queues(struct sem_array *sma)
{
	int i;
	for (i = 0; i < sma->sem_nsems; i++) {
		struct sem *sem = &sma->sems[i];

		list_splice_init(&sem->pending_alter, &sma->pending_alter);
	}
}

static void sem_rcu_free(struct rcu_head *head)
{
	struct kern_ipc_perm *p = container_of(head, struct kern_ipc_perm, rcu);
	struct sem_array *sma = container_of(p, struct sem_array, sem_perm);

	security_sem_free(sma);
	kvfree(sma);
}

/*
 * Enter the mode suitable for non-simple operations:
 * Caller must own sem_perm.lock.
 */
static void complexmode_enter(struct sem_array *sma)
{
	int i;
	struct sem *sem;

	if (sma->use_global_lock > 0)  {
		/*
		 * We are already in global lock mode.
		 * Nothing to do, just reset the
		 * counter until we return to simple mode.
		 */
		sma->use_global_lock = USE_GLOBAL_LOCK_HYSTERESIS;
		return;
	}
	sma->use_global_lock = USE_GLOBAL_LOCK_HYSTERESIS;

	for (i = 0; i < sma->sem_nsems; i++) {
		sem = &sma->sems[i];
		spin_lock(&sem->lock);
		spin_unlock(&sem->lock);
	}
}

/*
 * Try to leave the mode that disallows simple operations:
 * Caller must own sem_perm.lock.
 */
static void complexmode_tryleave(struct sem_array *sma)
{
	if (sma->complex_count)  {
		/* Complex ops are sleeping.
		 * We must stay in complex mode
		 */
		return;
	}
	if (sma->use_global_lock == 1) {
		/*
		 * Immediately after setting use_global_lock to 0,
		 * a simple op can start. Thus: all memory writes
		 * performed by the current operation must be visible
		 * before we set use_global_lock to 0.
		 */
		smp_store_release(&sma->use_global_lock, 0);
	} else {
		sma->use_global_lock--;
	}
}

#define SEM_GLOBAL_LOCK	(-1)
/*
 * If the request contains only one semaphore operation, and there are
 * no complex transactions pending, lock only the semaphore involved.
 * Otherwise, lock the entire semaphore array, since we either have
 * multiple semaphores in our own semops, or we need to look at
 * semaphores from other pending complex operations.
 */
static inline int sem_lock(struct sem_array *sma, struct sembuf *sops,
			      int nsops)
{
	struct sem *sem;

	if (nsops != 1) {
		/* Complex operation - acquire a full lock */
		ipc_lock_object(&sma->sem_perm);

		/* Prevent parallel simple ops */
		complexmode_enter(sma);
		return SEM_GLOBAL_LOCK;
	}

	/*
	 * Only one semaphore affected - try to optimize locking.
	 * Optimized locking is possible if no complex operation
	 * is either enqueued or processed right now.
	 *
	 * Both facts are tracked by use_global_mode.
	 */
	sem = &sma->sems[sops->sem_num];

	/*
	 * Initial check for use_global_lock. Just an optimization,
	 * no locking, no memory barrier.
	 */
	if (!sma->use_global_lock) {
		/*
		 * It appears that no complex operation is around.
		 * Acquire the per-semaphore lock.
		 */
		spin_lock(&sem->lock);

		/* pairs with smp_store_release() */
		if (!smp_load_acquire(&sma->use_global_lock)) {
			/* fast path successful! */
			return sops->sem_num;
		}
		spin_unlock(&sem->lock);
	}

	/* slow path: acquire the full lock */
	ipc_lock_object(&sma->sem_perm);

	if (sma->use_global_lock == 0) {
		/*
		 * The use_global_lock mode ended while we waited for
		 * sma->sem_perm.lock. Thus we must switch to locking
		 * with sem->lock.
		 * Unlike in the fast path, there is no need to recheck
		 * sma->use_global_lock after we have acquired sem->lock:
		 * We own sma->sem_perm.lock, thus use_global_lock cannot
		 * change.
		 */
		spin_lock(&sem->lock);

		ipc_unlock_object(&sma->sem_perm);
		return sops->sem_num;
	} else {
		/*
		 * Not a false alarm, thus continue to use the global lock
		 * mode. No need for complexmode_enter(), this was done by
		 * the caller that has set use_global_mode to non-zero.
		 */
		return SEM_GLOBAL_LOCK;
	}
}

static inline void sem_unlock(struct sem_array *sma, int locknum)
{
	if (locknum == SEM_GLOBAL_LOCK) {
		unmerge_queues(sma);
		complexmode_tryleave(sma);
		ipc_unlock_object(&sma->sem_perm);
	} else {
		struct sem *sem = &sma->sems[locknum];
		spin_unlock(&sem->lock);
	}
}

/*
 * sem_lock_(check_) routines are called in the paths where the rwsem
 * is not held.
 *
 * The caller holds the RCU read lock.
 */
static inline struct sem_array *sem_obtain_object(struct ipc_namespace *ns, int id)
{
	struct kern_ipc_perm *ipcp = ipc_obtain_object_idr(&sem_ids(ns), id);

	if (IS_ERR(ipcp))
		return ERR_CAST(ipcp);

	return container_of(ipcp, struct sem_array, sem_perm);
}

static inline struct sem_array *sem_obtain_object_check(struct ipc_namespace *ns,
							int id)
{
	struct kern_ipc_perm *ipcp = ipc_obtain_object_check(&sem_ids(ns), id);

	if (IS_ERR(ipcp))
		return ERR_CAST(ipcp);

	return container_of(ipcp, struct sem_array, sem_perm);
}

static inline void sem_lock_and_putref(struct sem_array *sma)
{
	sem_lock(sma, NULL, -1);
	ipc_rcu_putref(&sma->sem_perm, sem_rcu_free);
}

static inline void sem_rmid(struct ipc_namespace *ns, struct sem_array *s)
{
	ipc_rmid(&sem_ids(ns), &s->sem_perm);
}

static struct sem_array *sem_alloc(size_t nsems)
{
	struct sem_array *sma;
	size_t size;

	if (nsems > (INT_MAX - sizeof(*sma)) / sizeof(sma->sems[0]))
		return NULL;

	size = sizeof(*sma) + nsems * sizeof(sma->sems[0]);
	sma = kvmalloc(size, GFP_KERNEL);
	if (unlikely(!sma))
		return NULL;

	memset(sma, 0, size);

	return sma;
}

/**
 * newary - Create a new semaphore set
 * @ns: namespace
 * @params: ptr to the structure that contains key, semflg and nsems
 *
 * Called with sem_ids.rwsem held (as a writer)
 */
static int newary(struct ipc_namespace *ns, struct ipc_params *params)
{
	int retval;
	struct sem_array *sma;
	key_t key = params->key;
	int nsems = params->u.nsems;
	int semflg = params->flg;
	int i;

	if (!nsems)
		return -EINVAL;
	if (ns->used_sems + nsems > ns->sc_semmns)
		return -ENOSPC;

	sma = sem_alloc(nsems);
	if (!sma)
		return -ENOMEM;

	sma->sem_perm.mode = (semflg & S_IRWXUGO);
	sma->sem_perm.key = key;

	sma->sem_perm.security = NULL;
	retval = security_sem_alloc(sma);
	if (retval) {
		kvfree(sma);
		return retval;
	}

	for (i = 0; i < nsems; i++) {
		INIT_LIST_HEAD(&sma->sems[i].pending_alter);
		INIT_LIST_HEAD(&sma->sems[i].pending_const);
		spin_lock_init(&sma->sems[i].lock);
	}

	sma->complex_count = 0;
	sma->use_global_lock = USE_GLOBAL_LOCK_HYSTERESIS;
	INIT_LIST_HEAD(&sma->pending_alter);
	INIT_LIST_HEAD(&sma->pending_const);
	INIT_LIST_HEAD(&sma->list_id);
	sma->sem_nsems = nsems;
	sma->sem_ctime = ktime_get_real_seconds();

	retval = ipc_addid(&sem_ids(ns), &sma->sem_perm, ns->sc_semmni);
	if (retval < 0) {
		call_rcu(&sma->sem_perm.rcu, sem_rcu_free);
		return retval;
	}
	ns->used_sems += nsems;

	sem_unlock(sma, -1);
	rcu_read_unlock();

	return sma->sem_perm.id;
}


/*
 * Called with sem_ids.rwsem and ipcp locked.
 */
static inline int sem_security(struct kern_ipc_perm *ipcp, int semflg)
{
	struct sem_array *sma;

	sma = container_of(ipcp, struct sem_array, sem_perm);
	return security_sem_associate(sma, semflg);
}

/*
 * Called with sem_ids.rwsem and ipcp locked.
 */
static inline int sem_more_checks(struct kern_ipc_perm *ipcp,
				struct ipc_params *params)
{
	struct sem_array *sma;

	sma = container_of(ipcp, struct sem_array, sem_perm);
	if (params->u.nsems > sma->sem_nsems)
		return -EINVAL;

	return 0;
}

SYSCALL_DEFINE3(semget, key_t, key, int, nsems, int, semflg)
{
	struct ipc_namespace *ns;
	static const struct ipc_ops sem_ops = {
		.getnew = newary,
		.associate = sem_security,
		.more_checks = sem_more_checks,
	};
	struct ipc_params sem_params;

	ns = current->nsproxy->ipc_ns;

	if (nsems < 0 || nsems > ns->sc_semmsl)
		return -EINVAL;

	sem_params.key = key;
	sem_params.flg = semflg;
	sem_params.u.nsems = nsems;

	return ipcget(ns, &sem_ids(ns), &sem_ops, &sem_params);
}

/**
 * perform_atomic_semop[_slow] - Attempt to perform semaphore
 *                               operations on a given array.
 * @sma: semaphore array
 * @q: struct sem_queue that describes the operation
 *
 * Caller blocking are as follows, based the value
 * indicated by the semaphore operation (sem_op):
 *
 *  (1) >0 never blocks.
 *  (2)  0 (wait-for-zero operation): semval is non-zero.
 *  (3) <0 attempting to decrement semval to a value smaller than zero.
 *
 * Returns 0 if the operation was possible.
 * Returns 1 if the operation is impossible, the caller must sleep.
 * Returns <0 for error codes.
 */
static int perform_atomic_semop_slow(struct sem_array *sma, struct sem_queue *q)
{
	int result, sem_op, nsops, pid;
	struct sembuf *sop;
	struct sem *curr;
	struct sembuf *sops;
	struct sem_undo *un;

	sops = q->sops;
	nsops = q->nsops;
	un = q->undo;

	for (sop = sops; sop < sops + nsops; sop++) {
		curr = &sma->sems[sop->sem_num];
		sem_op = sop->sem_op;
		result = curr->semval;

		if (!sem_op && result)
			goto would_block;

		result += sem_op;
		if (result < 0)
			goto would_block;
		if (result > SEMVMX)
			goto out_of_range;

		if (sop->sem_flg & SEM_UNDO) {
			int undo = un->semadj[sop->sem_num] - sem_op;
			/* Exceeding the undo range is an error. */
			if (undo < (-SEMAEM - 1) || undo > SEMAEM)
				goto out_of_range;
			un->semadj[sop->sem_num] = undo;
		}

		curr->semval = result;
	}

	sop--;
	pid = q->pid;
	while (sop >= sops) {
		sma->sems[sop->sem_num].sempid = pid;
		sop--;
	}

	return 0;

out_of_range:
	result = -ERANGE;
	goto undo;

would_block:
	q->blocking = sop;

	if (sop->sem_flg & IPC_NOWAIT)
		result = -EAGAIN;
	else
		result = 1;

undo:
	sop--;
	while (sop >= sops) {
		sem_op = sop->sem_op;
		sma->sems[sop->sem_num].semval -= sem_op;
		if (sop->sem_flg & SEM_UNDO)
			un->semadj[sop->sem_num] += sem_op;
		sop--;
	}

	return result;
}

static int perform_atomic_semop(struct sem_array *sma, struct sem_queue *q)
{
	int result, sem_op, nsops;
	struct sembuf *sop;
	struct sem *curr;
	struct sembuf *sops;
	struct sem_undo *un;

	sops = q->sops;
	nsops = q->nsops;
	un = q->undo;

	if (unlikely(q->dupsop))
		return perform_atomic_semop_slow(sma, q);

	/*
	 * We scan the semaphore set twice, first to ensure that the entire
	 * operation can succeed, therefore avoiding any pointless writes
	 * to shared memory and having to undo such changes in order to block
	 * until the operations can go through.
	 */
	for (sop = sops; sop < sops + nsops; sop++) {
		curr = &sma->sems[sop->sem_num];
		sem_op = sop->sem_op;
		result = curr->semval;

		if (!sem_op && result)
			goto would_block; /* wait-for-zero */

		result += sem_op;
		if (result < 0)
			goto would_block;

		if (result > SEMVMX)
			return -ERANGE;

		if (sop->sem_flg & SEM_UNDO) {
			int undo = un->semadj[sop->sem_num] - sem_op;

			/* Exceeding the undo range is an error. */
			if (undo < (-SEMAEM - 1) || undo > SEMAEM)
				return -ERANGE;
		}
	}

	for (sop = sops; sop < sops + nsops; sop++) {
		curr = &sma->sems[sop->sem_num];
		sem_op = sop->sem_op;
		result = curr->semval;

		if (sop->sem_flg & SEM_UNDO) {
			int undo = un->semadj[sop->sem_num] - sem_op;

			un->semadj[sop->sem_num] = undo;
		}
		curr->semval += sem_op;
		curr->sempid = q->pid;
	}

	return 0;

would_block:
	q->blocking = sop;
	return sop->sem_flg & IPC_NOWAIT ? -EAGAIN : 1;
}

static inline void wake_up_sem_queue_prepare(struct sem_queue *q, int error,
					     struct wake_q_head *wake_q)
{
	wake_q_add(wake_q, q->sleeper);
	/*
	 * Rely on the above implicit barrier, such that we can
	 * ensure that we hold reference to the task before setting
	 * q->status. Otherwise we could race with do_exit if the
	 * task is awoken by an external event before calling
	 * wake_up_process().
	 */
	WRITE_ONCE(q->status, error);
}

static void unlink_queue(struct sem_array *sma, struct sem_queue *q)
{
	list_del(&q->list);
	if (q->nsops > 1)
		sma->complex_count--;
}

/** check_restart(sma, q)
 * @sma: semaphore array
 * @q: the operation that just completed
 *
 * update_queue is O(N^2) when it restarts scanning the whole queue of
 * waiting operations. Therefore this function checks if the restart is
 * really necessary. It is called after a previously waiting operation
 * modified the array.
 * Note that wait-for-zero operations are handled without restart.
 */
static inline int check_restart(struct sem_array *sma, struct sem_queue *q)
{
	/* pending complex alter operations are too difficult to analyse */
	if (!list_empty(&sma->pending_alter))
		return 1;

	/* we were a sleeping complex operation. Too difficult */
	if (q->nsops > 1)
		return 1;

	/* It is impossible that someone waits for the new value:
	 * - complex operations always restart.
	 * - wait-for-zero are handled seperately.
	 * - q is a previously sleeping simple operation that
	 *   altered the array. It must be a decrement, because
	 *   simple increments never sleep.
	 * - If there are older (higher priority) decrements
	 *   in the queue, then they have observed the original
	 *   semval value and couldn't proceed. The operation
	 *   decremented to value - thus they won't proceed either.
	 */
	return 0;
}

/**
 * wake_const_ops - wake up non-alter tasks
 * @sma: semaphore array.
 * @semnum: semaphore that was modified.
 * @wake_q: lockless wake-queue head.
 *
 * wake_const_ops must be called after a semaphore in a semaphore array
 * was set to 0. If complex const operations are pending, wake_const_ops must
 * be called with semnum = -1, as well as with the number of each modified
 * semaphore.
 * The tasks that must be woken up are added to @wake_q. The return code
 * is stored in q->pid.
 * The function returns 1 if at least one operation was completed successfully.
 */
static int wake_const_ops(struct sem_array *sma, int semnum,
			  struct wake_q_head *wake_q)
{
	struct sem_queue *q, *tmp;
	struct list_head *pending_list;
	int semop_completed = 0;

	if (semnum == -1)
		pending_list = &sma->pending_const;
	else
		pending_list = &sma->sems[semnum].pending_const;

	list_for_each_entry_safe(q, tmp, pending_list, list) {
		int error = perform_atomic_semop(sma, q);

		if (error > 0)
			continue;
		/* operation completed, remove from queue & wakeup */
		unlink_queue(sma, q);

		wake_up_sem_queue_prepare(q, error, wake_q);
		if (error == 0)
			semop_completed = 1;
	}

	return semop_completed;
}

/**
 * do_smart_wakeup_zero - wakeup all wait for zero tasks
 * @sma: semaphore array
 * @sops: operations that were performed
 * @nsops: number of operations
 * @wake_q: lockless wake-queue head
 *
 * Checks all required queue for wait-for-zero operations, based
 * on the actual changes that were performed on the semaphore array.
 * The function returns 1 if at least one operation was completed successfully.
 */
static int do_smart_wakeup_zero(struct sem_array *sma, struct sembuf *sops,
				int nsops, struct wake_q_head *wake_q)
{
	int i;
	int semop_completed = 0;
	int got_zero = 0;

	/* first: the per-semaphore queues, if known */
	if (sops) {
		for (i = 0; i < nsops; i++) {
			int num = sops[i].sem_num;

			if (sma->sems[num].semval == 0) {
				got_zero = 1;
				semop_completed |= wake_const_ops(sma, num, wake_q);
			}
		}
	} else {
		/*
		 * No sops means modified semaphores not known.
		 * Assume all were changed.
		 */
		for (i = 0; i < sma->sem_nsems; i++) {
			if (sma->sems[i].semval == 0) {
				got_zero = 1;
				semop_completed |= wake_const_ops(sma, i, wake_q);
			}
		}
	}
	/*
	 * If one of the modified semaphores got 0,
	 * then check the global queue, too.
	 */
	if (got_zero)
		semop_completed |= wake_const_ops(sma, -1, wake_q);

	return semop_completed;
}


/**
 * update_queue - look for tasks that can be completed.
 * @sma: semaphore array.
 * @semnum: semaphore that was modified.
 * @wake_q: lockless wake-queue head.
 *
 * update_queue must be called after a semaphore in a semaphore array
 * was modified. If multiple semaphores were modified, update_queue must
 * be called with semnum = -1, as well as with the number of each modified
 * semaphore.
 * The tasks that must be woken up are added to @wake_q. The return code
 * is stored in q->pid.
 * The function internally checks if const operations can now succeed.
 *
 * The function return 1 if at least one semop was completed successfully.
 */
static int update_queue(struct sem_array *sma, int semnum, struct wake_q_head *wake_q)
{
	struct sem_queue *q, *tmp;
	struct list_head *pending_list;
	int semop_completed = 0;

	if (semnum == -1)
		pending_list = &sma->pending_alter;
	else
		pending_list = &sma->sems[semnum].pending_alter;

again:
	list_for_each_entry_safe(q, tmp, pending_list, list) {
		int error, restart;

		/* If we are scanning the single sop, per-semaphore list of
		 * one semaphore and that semaphore is 0, then it is not
		 * necessary to scan further: simple increments
		 * that affect only one entry succeed immediately and cannot
		 * be in the  per semaphore pending queue, and decrements
		 * cannot be successful if the value is already 0.
		 */
		if (semnum != -1 && sma->sems[semnum].semval == 0)
			break;

		error = perform_atomic_semop(sma, q);

		/* Does q->sleeper still need to sleep? */
		if (error > 0)
			continue;

		unlink_queue(sma, q);

		if (error) {
			restart = 0;
		} else {
			semop_completed = 1;
			do_smart_wakeup_zero(sma, q->sops, q->nsops, wake_q);
			restart = check_restart(sma, q);
		}

		wake_up_sem_queue_prepare(q, error, wake_q);
		if (restart)
			goto again;
	}
	return semop_completed;
}

/**
 * set_semotime - set sem_otime
 * @sma: semaphore array
 * @sops: operations that modified the array, may be NULL
 *
 * sem_otime is replicated to avoid cache line trashing.
 * This function sets one instance to the current time.
 */
static void set_semotime(struct sem_array *sma, struct sembuf *sops)
{
	if (sops == NULL) {
		sma->sems[0].sem_otime = get_seconds();
	} else {
		sma->sems[sops[0].sem_num].sem_otime =
							get_seconds();
	}
}

/**
 * do_smart_update - optimized update_queue
 * @sma: semaphore array
 * @sops: operations that were performed
 * @nsops: number of operations
 * @otime: force setting otime
 * @wake_q: lockless wake-queue head
 *
 * do_smart_update() does the required calls to update_queue and wakeup_zero,
 * based on the actual changes that were performed on the semaphore array.
 * Note that the function does not do the actual wake-up: the caller is
 * responsible for calling wake_up_q().
 * It is safe to perform this call after dropping all locks.
 */
static void do_smart_update(struct sem_array *sma, struct sembuf *sops, int nsops,
			    int otime, struct wake_q_head *wake_q)
{
	int i;

	otime |= do_smart_wakeup_zero(sma, sops, nsops, wake_q);

	if (!list_empty(&sma->pending_alter)) {
		/* semaphore array uses the global queue - just process it. */
		otime |= update_queue(sma, -1, wake_q);
	} else {
		if (!sops) {
			/*
			 * No sops, thus the modified semaphores are not
			 * known. Check all.
			 */
			for (i = 0; i < sma->sem_nsems; i++)
				otime |= update_queue(sma, i, wake_q);
		} else {
			/*
			 * Check the semaphores that were increased:
			 * - No complex ops, thus all sleeping ops are
			 *   decrease.
			 * - if we decreased the value, then any sleeping
			 *   semaphore ops wont be able to run: If the
			 *   previous value was too small, then the new
			 *   value will be too small, too.
			 */
			for (i = 0; i < nsops; i++) {
				if (sops[i].sem_op > 0) {
					otime |= update_queue(sma,
							      sops[i].sem_num, wake_q);
				}
			}
		}
	}
	if (otime)
		set_semotime(sma, sops);
}

/*
 * check_qop: Test if a queued operation sleeps on the semaphore semnum
 */
static int check_qop(struct sem_array *sma, int semnum, struct sem_queue *q,
			bool count_zero)
{
	struct sembuf *sop = q->blocking;

	/*
	 * Linux always (since 0.99.10) reported a task as sleeping on all
	 * semaphores. This violates SUS, therefore it was changed to the
	 * standard compliant behavior.
	 * Give the administrators a chance to notice that an application
	 * might misbehave because it relies on the Linux behavior.
	 */
	pr_info_once("semctl(GETNCNT/GETZCNT) is since 3.16 Single Unix Specification compliant.\n"
			"The task %s (%d) triggered the difference, watch for misbehavior.\n",
			current->comm, task_pid_nr(current));

	if (sop->sem_num != semnum)
		return 0;

	if (count_zero && sop->sem_op == 0)
		return 1;
	if (!count_zero && sop->sem_op < 0)
		return 1;

	return 0;
}

/* The following counts are associated to each semaphore:
 *   semncnt        number of tasks waiting on semval being nonzero
 *   semzcnt        number of tasks waiting on semval being zero
 *
 * Per definition, a task waits only on the semaphore of the first semop
 * that cannot proceed, even if additional operation would block, too.
 */
static int count_semcnt(struct sem_array *sma, ushort semnum,
			bool count_zero)
{
	struct list_head *l;
	struct sem_queue *q;
	int semcnt;

	semcnt = 0;
	/* First: check the simple operations. They are easy to evaluate */
	if (count_zero)
		l = &sma->sems[semnum].pending_const;
	else
		l = &sma->sems[semnum].pending_alter;

	list_for_each_entry(q, l, list) {
		/* all task on a per-semaphore list sleep on exactly
		 * that semaphore
		 */
		semcnt++;
	}

	/* Then: check the complex operations. */
	list_for_each_entry(q, &sma->pending_alter, list) {
		semcnt += check_qop(sma, semnum, q, count_zero);
	}
	if (count_zero) {
		list_for_each_entry(q, &sma->pending_const, list) {
			semcnt += check_qop(sma, semnum, q, count_zero);
		}
	}
	return semcnt;
}

/* Free a semaphore set. freeary() is called with sem_ids.rwsem locked
 * as a writer and the spinlock for this semaphore set hold. sem_ids.rwsem
 * remains locked on exit.
 */
static void freeary(struct ipc_namespace *ns, struct kern_ipc_perm *ipcp)
{
	struct sem_undo *un, *tu;
	struct sem_queue *q, *tq;
	struct sem_array *sma = container_of(ipcp, struct sem_array, sem_perm);
	int i;
	DEFINE_WAKE_Q(wake_q);

	/* Free the existing undo structures for this semaphore set.  */
	ipc_assert_locked_object(&sma->sem_perm);
	list_for_each_entry_safe(un, tu, &sma->list_id, list_id) {
		list_del(&un->list_id);
		spin_lock(&un->ulp->lock);
		un->semid = -1;
		list_del_rcu(&un->list_proc);
		spin_unlock(&un->ulp->lock);
		kfree_rcu(un, rcu);
	}

	/* Wake up all pending processes and let them fail with EIDRM. */
	list_for_each_entry_safe(q, tq, &sma->pending_const, list) {
		unlink_queue(sma, q);
		wake_up_sem_queue_prepare(q, -EIDRM, &wake_q);
	}

	list_for_each_entry_safe(q, tq, &sma->pending_alter, list) {
		unlink_queue(sma, q);
		wake_up_sem_queue_prepare(q, -EIDRM, &wake_q);
	}
	for (i = 0; i < sma->sem_nsems; i++) {
		struct sem *sem = &sma->sems[i];
		list_for_each_entry_safe(q, tq, &sem->pending_const, list) {
			unlink_queue(sma, q);
			wake_up_sem_queue_prepare(q, -EIDRM, &wake_q);
		}
		list_for_each_entry_safe(q, tq, &sem->pending_alter, list) {
			unlink_queue(sma, q);
			wake_up_sem_queue_prepare(q, -EIDRM, &wake_q);
		}
	}

	/* Remove the semaphore set from the IDR */
	sem_rmid(ns, sma);
	sem_unlock(sma, -1);
	rcu_read_unlock();

	wake_up_q(&wake_q);
	ns->used_sems -= sma->sem_nsems;
	ipc_rcu_putref(&sma->sem_perm, sem_rcu_free);
}

static unsigned long copy_semid_to_user(void __user *buf, struct semid64_ds *in, int version)
{
	switch (version) {
	case IPC_64:
		return copy_to_user(buf, in, sizeof(*in));
	case IPC_OLD:
	    {
		struct semid_ds out;

		memset(&out, 0, sizeof(out));

		ipc64_perm_to_ipc_perm(&in->sem_perm, &out.sem_perm);

		out.sem_otime	= in->sem_otime;
		out.sem_ctime	= in->sem_ctime;
		out.sem_nsems	= in->sem_nsems;

		return copy_to_user(buf, &out, sizeof(out));
	    }
	default:
		return -EINVAL;
	}
}

static time64_t get_semotime(struct sem_array *sma)
{
	int i;
	time64_t res;

	res = sma->sems[0].sem_otime;
	for (i = 1; i < sma->sem_nsems; i++) {
<<<<<<< HEAD
		time_t to = sma->sems[i].sem_otime;
=======
		time64_t to = sma->sems[i].sem_otime;
>>>>>>> bb176f67

		if (to > res)
			res = to;
	}
	return res;
}

static int semctl_stat(struct ipc_namespace *ns, int semid,
			 int cmd, struct semid64_ds *semid64)
{
	struct sem_array *sma;
	int id = 0;
	int err;

	memset(semid64, 0, sizeof(*semid64));

	rcu_read_lock();
	if (cmd == SEM_STAT) {
		sma = sem_obtain_object(ns, semid);
		if (IS_ERR(sma)) {
			err = PTR_ERR(sma);
			goto out_unlock;
		}
		id = sma->sem_perm.id;
	} else {
		sma = sem_obtain_object_check(ns, semid);
		if (IS_ERR(sma)) {
			err = PTR_ERR(sma);
			goto out_unlock;
		}
	}

	err = -EACCES;
	if (ipcperms(ns, &sma->sem_perm, S_IRUGO))
		goto out_unlock;

	err = security_sem_semctl(sma, cmd);
	if (err)
		goto out_unlock;

	kernel_to_ipc64_perm(&sma->sem_perm, &semid64->sem_perm);
	semid64->sem_otime = get_semotime(sma);
	semid64->sem_ctime = sma->sem_ctime;
	semid64->sem_nsems = sma->sem_nsems;
	rcu_read_unlock();
	return id;

out_unlock:
	rcu_read_unlock();
	return err;
}

static int semctl_info(struct ipc_namespace *ns, int semid,
			 int cmd, void __user *p)
{
	struct seminfo seminfo;
	int max_id;
	int err;

	err = security_sem_semctl(NULL, cmd);
	if (err)
		return err;

	memset(&seminfo, 0, sizeof(seminfo));
	seminfo.semmni = ns->sc_semmni;
	seminfo.semmns = ns->sc_semmns;
	seminfo.semmsl = ns->sc_semmsl;
	seminfo.semopm = ns->sc_semopm;
	seminfo.semvmx = SEMVMX;
	seminfo.semmnu = SEMMNU;
	seminfo.semmap = SEMMAP;
	seminfo.semume = SEMUME;
	down_read(&sem_ids(ns).rwsem);
	if (cmd == SEM_INFO) {
		seminfo.semusz = sem_ids(ns).in_use;
		seminfo.semaem = ns->used_sems;
	} else {
		seminfo.semusz = SEMUSZ;
		seminfo.semaem = SEMAEM;
	}
	max_id = ipc_get_maxid(&sem_ids(ns));
	up_read(&sem_ids(ns).rwsem);
	if (copy_to_user(p, &seminfo, sizeof(struct seminfo)))
		return -EFAULT;
	return (max_id < 0) ? 0 : max_id;
}

static int semctl_setval(struct ipc_namespace *ns, int semid, int semnum,
		int val)
{
	struct sem_undo *un;
	struct sem_array *sma;
	struct sem *curr;
	int err;
	DEFINE_WAKE_Q(wake_q);

	if (val > SEMVMX || val < 0)
		return -ERANGE;

	rcu_read_lock();
	sma = sem_obtain_object_check(ns, semid);
	if (IS_ERR(sma)) {
		rcu_read_unlock();
		return PTR_ERR(sma);
	}

	if (semnum < 0 || semnum >= sma->sem_nsems) {
		rcu_read_unlock();
		return -EINVAL;
	}


	if (ipcperms(ns, &sma->sem_perm, S_IWUGO)) {
		rcu_read_unlock();
		return -EACCES;
	}

	err = security_sem_semctl(sma, SETVAL);
	if (err) {
		rcu_read_unlock();
		return -EACCES;
	}

	sem_lock(sma, NULL, -1);

	if (!ipc_valid_object(&sma->sem_perm)) {
		sem_unlock(sma, -1);
		rcu_read_unlock();
		return -EIDRM;
	}

	curr = &sma->sems[semnum];

	ipc_assert_locked_object(&sma->sem_perm);
	list_for_each_entry(un, &sma->list_id, list_id)
		un->semadj[semnum] = 0;

	curr->semval = val;
	curr->sempid = task_tgid_vnr(current);
	sma->sem_ctime = ktime_get_real_seconds();
	/* maybe some queued-up processes were waiting for this */
	do_smart_update(sma, NULL, 0, 0, &wake_q);
	sem_unlock(sma, -1);
	rcu_read_unlock();
	wake_up_q(&wake_q);
	return 0;
}

static int semctl_main(struct ipc_namespace *ns, int semid, int semnum,
		int cmd, void __user *p)
{
	struct sem_array *sma;
	struct sem *curr;
	int err, nsems;
	ushort fast_sem_io[SEMMSL_FAST];
	ushort *sem_io = fast_sem_io;
	DEFINE_WAKE_Q(wake_q);

	rcu_read_lock();
	sma = sem_obtain_object_check(ns, semid);
	if (IS_ERR(sma)) {
		rcu_read_unlock();
		return PTR_ERR(sma);
	}

	nsems = sma->sem_nsems;

	err = -EACCES;
	if (ipcperms(ns, &sma->sem_perm, cmd == SETALL ? S_IWUGO : S_IRUGO))
		goto out_rcu_wakeup;

	err = security_sem_semctl(sma, cmd);
	if (err)
		goto out_rcu_wakeup;

	err = -EACCES;
	switch (cmd) {
	case GETALL:
	{
		ushort __user *array = p;
		int i;

		sem_lock(sma, NULL, -1);
		if (!ipc_valid_object(&sma->sem_perm)) {
			err = -EIDRM;
			goto out_unlock;
		}
		if (nsems > SEMMSL_FAST) {
			if (!ipc_rcu_getref(&sma->sem_perm)) {
				err = -EIDRM;
				goto out_unlock;
			}
			sem_unlock(sma, -1);
			rcu_read_unlock();
			sem_io = kvmalloc_array(nsems, sizeof(ushort),
						GFP_KERNEL);
			if (sem_io == NULL) {
				ipc_rcu_putref(&sma->sem_perm, sem_rcu_free);
				return -ENOMEM;
			}

			rcu_read_lock();
			sem_lock_and_putref(sma);
			if (!ipc_valid_object(&sma->sem_perm)) {
				err = -EIDRM;
				goto out_unlock;
			}
		}
		for (i = 0; i < sma->sem_nsems; i++)
			sem_io[i] = sma->sems[i].semval;
		sem_unlock(sma, -1);
		rcu_read_unlock();
		err = 0;
		if (copy_to_user(array, sem_io, nsems*sizeof(ushort)))
			err = -EFAULT;
		goto out_free;
	}
	case SETALL:
	{
		int i;
		struct sem_undo *un;

		if (!ipc_rcu_getref(&sma->sem_perm)) {
			err = -EIDRM;
			goto out_rcu_wakeup;
		}
		rcu_read_unlock();

		if (nsems > SEMMSL_FAST) {
			sem_io = kvmalloc_array(nsems, sizeof(ushort),
						GFP_KERNEL);
			if (sem_io == NULL) {
				ipc_rcu_putref(&sma->sem_perm, sem_rcu_free);
				return -ENOMEM;
			}
		}

		if (copy_from_user(sem_io, p, nsems*sizeof(ushort))) {
			ipc_rcu_putref(&sma->sem_perm, sem_rcu_free);
			err = -EFAULT;
			goto out_free;
		}

		for (i = 0; i < nsems; i++) {
			if (sem_io[i] > SEMVMX) {
				ipc_rcu_putref(&sma->sem_perm, sem_rcu_free);
				err = -ERANGE;
				goto out_free;
			}
		}
		rcu_read_lock();
		sem_lock_and_putref(sma);
		if (!ipc_valid_object(&sma->sem_perm)) {
			err = -EIDRM;
			goto out_unlock;
		}

		for (i = 0; i < nsems; i++) {
			sma->sems[i].semval = sem_io[i];
			sma->sems[i].sempid = task_tgid_vnr(current);
		}

		ipc_assert_locked_object(&sma->sem_perm);
		list_for_each_entry(un, &sma->list_id, list_id) {
			for (i = 0; i < nsems; i++)
				un->semadj[i] = 0;
		}
		sma->sem_ctime = ktime_get_real_seconds();
		/* maybe some queued-up processes were waiting for this */
		do_smart_update(sma, NULL, 0, 0, &wake_q);
		err = 0;
		goto out_unlock;
	}
	/* GETVAL, GETPID, GETNCTN, GETZCNT: fall-through */
	}
	err = -EINVAL;
	if (semnum < 0 || semnum >= nsems)
		goto out_rcu_wakeup;

	sem_lock(sma, NULL, -1);
	if (!ipc_valid_object(&sma->sem_perm)) {
		err = -EIDRM;
		goto out_unlock;
	}
	curr = &sma->sems[semnum];

	switch (cmd) {
	case GETVAL:
		err = curr->semval;
		goto out_unlock;
	case GETPID:
		err = curr->sempid;
		goto out_unlock;
	case GETNCNT:
		err = count_semcnt(sma, semnum, 0);
		goto out_unlock;
	case GETZCNT:
		err = count_semcnt(sma, semnum, 1);
		goto out_unlock;
	}

out_unlock:
	sem_unlock(sma, -1);
out_rcu_wakeup:
	rcu_read_unlock();
	wake_up_q(&wake_q);
out_free:
	if (sem_io != fast_sem_io)
		kvfree(sem_io);
	return err;
}

static inline unsigned long
copy_semid_from_user(struct semid64_ds *out, void __user *buf, int version)
{
	switch (version) {
	case IPC_64:
		if (copy_from_user(out, buf, sizeof(*out)))
			return -EFAULT;
		return 0;
	case IPC_OLD:
	    {
		struct semid_ds tbuf_old;

		if (copy_from_user(&tbuf_old, buf, sizeof(tbuf_old)))
			return -EFAULT;

		out->sem_perm.uid	= tbuf_old.sem_perm.uid;
		out->sem_perm.gid	= tbuf_old.sem_perm.gid;
		out->sem_perm.mode	= tbuf_old.sem_perm.mode;

		return 0;
	    }
	default:
		return -EINVAL;
	}
}

/*
 * This function handles some semctl commands which require the rwsem
 * to be held in write mode.
 * NOTE: no locks must be held, the rwsem is taken inside this function.
 */
static int semctl_down(struct ipc_namespace *ns, int semid,
		       int cmd, struct semid64_ds *semid64)
{
	struct sem_array *sma;
	int err;
	struct kern_ipc_perm *ipcp;

	down_write(&sem_ids(ns).rwsem);
	rcu_read_lock();

	ipcp = ipcctl_pre_down_nolock(ns, &sem_ids(ns), semid, cmd,
				      &semid64->sem_perm, 0);
	if (IS_ERR(ipcp)) {
		err = PTR_ERR(ipcp);
		goto out_unlock1;
	}

	sma = container_of(ipcp, struct sem_array, sem_perm);

	err = security_sem_semctl(sma, cmd);
	if (err)
		goto out_unlock1;

	switch (cmd) {
	case IPC_RMID:
		sem_lock(sma, NULL, -1);
		/* freeary unlocks the ipc object and rcu */
		freeary(ns, ipcp);
		goto out_up;
	case IPC_SET:
		sem_lock(sma, NULL, -1);
		err = ipc_update_perm(&semid64->sem_perm, ipcp);
		if (err)
			goto out_unlock0;
		sma->sem_ctime = ktime_get_real_seconds();
		break;
	default:
		err = -EINVAL;
		goto out_unlock1;
	}

out_unlock0:
	sem_unlock(sma, -1);
out_unlock1:
	rcu_read_unlock();
out_up:
	up_write(&sem_ids(ns).rwsem);
	return err;
}

SYSCALL_DEFINE4(semctl, int, semid, int, semnum, int, cmd, unsigned long, arg)
{
	int version;
	struct ipc_namespace *ns;
	void __user *p = (void __user *)arg;
	struct semid64_ds semid64;
	int err;

	if (semid < 0)
		return -EINVAL;

	version = ipc_parse_version(&cmd);
	ns = current->nsproxy->ipc_ns;

	switch (cmd) {
	case IPC_INFO:
	case SEM_INFO:
		return semctl_info(ns, semid, cmd, p);
	case IPC_STAT:
	case SEM_STAT:
		err = semctl_stat(ns, semid, cmd, &semid64);
		if (err < 0)
			return err;
		if (copy_semid_to_user(p, &semid64, version))
			err = -EFAULT;
		return err;
	case GETALL:
	case GETVAL:
	case GETPID:
	case GETNCNT:
	case GETZCNT:
	case SETALL:
		return semctl_main(ns, semid, semnum, cmd, p);
	case SETVAL: {
		int val;
#if defined(CONFIG_64BIT) && defined(__BIG_ENDIAN)
		/* big-endian 64bit */
		val = arg >> 32;
#else
		/* 32bit or little-endian 64bit */
		val = arg;
#endif
		return semctl_setval(ns, semid, semnum, val);
	}
	case IPC_SET:
		if (copy_semid_from_user(&semid64, p, version))
			return -EFAULT;
	case IPC_RMID:
		return semctl_down(ns, semid, cmd, &semid64);
	default:
		return -EINVAL;
	}
}

#ifdef CONFIG_COMPAT

struct compat_semid_ds {
	struct compat_ipc_perm sem_perm;
	compat_time_t sem_otime;
	compat_time_t sem_ctime;
	compat_uptr_t sem_base;
	compat_uptr_t sem_pending;
	compat_uptr_t sem_pending_last;
	compat_uptr_t undo;
	unsigned short sem_nsems;
};

static int copy_compat_semid_from_user(struct semid64_ds *out, void __user *buf,
					int version)
{
	memset(out, 0, sizeof(*out));
	if (version == IPC_64) {
		struct compat_semid64_ds *p = buf;
		return get_compat_ipc64_perm(&out->sem_perm, &p->sem_perm);
	} else {
		struct compat_semid_ds *p = buf;
		return get_compat_ipc_perm(&out->sem_perm, &p->sem_perm);
	}
}

static int copy_compat_semid_to_user(void __user *buf, struct semid64_ds *in,
					int version)
{
	if (version == IPC_64) {
		struct compat_semid64_ds v;
		memset(&v, 0, sizeof(v));
		to_compat_ipc64_perm(&v.sem_perm, &in->sem_perm);
		v.sem_otime = in->sem_otime;
		v.sem_ctime = in->sem_ctime;
		v.sem_nsems = in->sem_nsems;
		return copy_to_user(buf, &v, sizeof(v));
	} else {
		struct compat_semid_ds v;
		memset(&v, 0, sizeof(v));
		to_compat_ipc_perm(&v.sem_perm, &in->sem_perm);
		v.sem_otime = in->sem_otime;
		v.sem_ctime = in->sem_ctime;
		v.sem_nsems = in->sem_nsems;
		return copy_to_user(buf, &v, sizeof(v));
	}
}

COMPAT_SYSCALL_DEFINE4(semctl, int, semid, int, semnum, int, cmd, int, arg)
{
	void __user *p = compat_ptr(arg);
	struct ipc_namespace *ns;
	struct semid64_ds semid64;
	int version = compat_ipc_parse_version(&cmd);
	int err;

	ns = current->nsproxy->ipc_ns;

	if (semid < 0)
		return -EINVAL;

	switch (cmd & (~IPC_64)) {
	case IPC_INFO:
	case SEM_INFO:
		return semctl_info(ns, semid, cmd, p);
	case IPC_STAT:
	case SEM_STAT:
		err = semctl_stat(ns, semid, cmd, &semid64);
		if (err < 0)
			return err;
		if (copy_compat_semid_to_user(p, &semid64, version))
			err = -EFAULT;
		return err;
	case GETVAL:
	case GETPID:
	case GETNCNT:
	case GETZCNT:
	case GETALL:
	case SETALL:
		return semctl_main(ns, semid, semnum, cmd, p);
	case SETVAL:
		return semctl_setval(ns, semid, semnum, arg);
	case IPC_SET:
		if (copy_compat_semid_from_user(&semid64, p, version))
			return -EFAULT;
		/* fallthru */
	case IPC_RMID:
		return semctl_down(ns, semid, cmd, &semid64);
	default:
		return -EINVAL;
	}
}
#endif

/* If the task doesn't already have a undo_list, then allocate one
 * here.  We guarantee there is only one thread using this undo list,
 * and current is THE ONE
 *
 * If this allocation and assignment succeeds, but later
 * portions of this code fail, there is no need to free the sem_undo_list.
 * Just let it stay associated with the task, and it'll be freed later
 * at exit time.
 *
 * This can block, so callers must hold no locks.
 */
static inline int get_undo_list(struct sem_undo_list **undo_listp)
{
	struct sem_undo_list *undo_list;

	undo_list = current->sysvsem.undo_list;
	if (!undo_list) {
		undo_list = kzalloc(sizeof(*undo_list), GFP_KERNEL);
		if (undo_list == NULL)
			return -ENOMEM;
		spin_lock_init(&undo_list->lock);
		refcount_set(&undo_list->refcnt, 1);
		INIT_LIST_HEAD(&undo_list->list_proc);

		current->sysvsem.undo_list = undo_list;
	}
	*undo_listp = undo_list;
	return 0;
}

static struct sem_undo *__lookup_undo(struct sem_undo_list *ulp, int semid)
{
	struct sem_undo *un;

	list_for_each_entry_rcu(un, &ulp->list_proc, list_proc) {
		if (un->semid == semid)
			return un;
	}
	return NULL;
}

static struct sem_undo *lookup_undo(struct sem_undo_list *ulp, int semid)
{
	struct sem_undo *un;

	assert_spin_locked(&ulp->lock);

	un = __lookup_undo(ulp, semid);
	if (un) {
		list_del_rcu(&un->list_proc);
		list_add_rcu(&un->list_proc, &ulp->list_proc);
	}
	return un;
}

/**
 * find_alloc_undo - lookup (and if not present create) undo array
 * @ns: namespace
 * @semid: semaphore array id
 *
 * The function looks up (and if not present creates) the undo structure.
 * The size of the undo structure depends on the size of the semaphore
 * array, thus the alloc path is not that straightforward.
 * Lifetime-rules: sem_undo is rcu-protected, on success, the function
 * performs a rcu_read_lock().
 */
static struct sem_undo *find_alloc_undo(struct ipc_namespace *ns, int semid)
{
	struct sem_array *sma;
	struct sem_undo_list *ulp;
	struct sem_undo *un, *new;
	int nsems, error;

	error = get_undo_list(&ulp);
	if (error)
		return ERR_PTR(error);

	rcu_read_lock();
	spin_lock(&ulp->lock);
	un = lookup_undo(ulp, semid);
	spin_unlock(&ulp->lock);
	if (likely(un != NULL))
		goto out;

	/* no undo structure around - allocate one. */
	/* step 1: figure out the size of the semaphore array */
	sma = sem_obtain_object_check(ns, semid);
	if (IS_ERR(sma)) {
		rcu_read_unlock();
		return ERR_CAST(sma);
	}

	nsems = sma->sem_nsems;
	if (!ipc_rcu_getref(&sma->sem_perm)) {
		rcu_read_unlock();
		un = ERR_PTR(-EIDRM);
		goto out;
	}
	rcu_read_unlock();

	/* step 2: allocate new undo structure */
	new = kzalloc(sizeof(struct sem_undo) + sizeof(short)*nsems, GFP_KERNEL);
	if (!new) {
		ipc_rcu_putref(&sma->sem_perm, sem_rcu_free);
		return ERR_PTR(-ENOMEM);
	}

	/* step 3: Acquire the lock on semaphore array */
	rcu_read_lock();
	sem_lock_and_putref(sma);
	if (!ipc_valid_object(&sma->sem_perm)) {
		sem_unlock(sma, -1);
		rcu_read_unlock();
		kfree(new);
		un = ERR_PTR(-EIDRM);
		goto out;
	}
	spin_lock(&ulp->lock);

	/*
	 * step 4: check for races: did someone else allocate the undo struct?
	 */
	un = lookup_undo(ulp, semid);
	if (un) {
		kfree(new);
		goto success;
	}
	/* step 5: initialize & link new undo structure */
	new->semadj = (short *) &new[1];
	new->ulp = ulp;
	new->semid = semid;
	assert_spin_locked(&ulp->lock);
	list_add_rcu(&new->list_proc, &ulp->list_proc);
	ipc_assert_locked_object(&sma->sem_perm);
	list_add(&new->list_id, &sma->list_id);
	un = new;

success:
	spin_unlock(&ulp->lock);
	sem_unlock(sma, -1);
out:
	return un;
}

static long do_semtimedop(int semid, struct sembuf __user *tsops,
		unsigned nsops, const struct timespec64 *timeout)
{
	int error = -EINVAL;
	struct sem_array *sma;
	struct sembuf fast_sops[SEMOPM_FAST];
	struct sembuf *sops = fast_sops, *sop;
	struct sem_undo *un;
	int max, locknum;
	bool undos = false, alter = false, dupsop = false;
	struct sem_queue queue;
	unsigned long dup = 0, jiffies_left = 0;
	struct ipc_namespace *ns;

	ns = current->nsproxy->ipc_ns;

	if (nsops < 1 || semid < 0)
		return -EINVAL;
	if (nsops > ns->sc_semopm)
		return -E2BIG;
	if (nsops > SEMOPM_FAST) {
		sops = kvmalloc(sizeof(*sops)*nsops, GFP_KERNEL);
		if (sops == NULL)
			return -ENOMEM;
	}

	if (copy_from_user(sops, tsops, nsops * sizeof(*tsops))) {
		error =  -EFAULT;
		goto out_free;
	}

	if (timeout) {
		if (timeout->tv_sec < 0 || timeout->tv_nsec < 0 ||
			timeout->tv_nsec >= 1000000000L) {
			error = -EINVAL;
			goto out_free;
		}
		jiffies_left = timespec64_to_jiffies(timeout);
	}

	max = 0;
	for (sop = sops; sop < sops + nsops; sop++) {
		unsigned long mask = 1ULL << ((sop->sem_num) % BITS_PER_LONG);

		if (sop->sem_num >= max)
			max = sop->sem_num;
		if (sop->sem_flg & SEM_UNDO)
			undos = true;
		if (dup & mask) {
			/*
			 * There was a previous alter access that appears
			 * to have accessed the same semaphore, thus use
			 * the dupsop logic. "appears", because the detection
			 * can only check % BITS_PER_LONG.
			 */
			dupsop = true;
		}
		if (sop->sem_op != 0) {
			alter = true;
			dup |= mask;
		}
	}

	if (undos) {
		/* On success, find_alloc_undo takes the rcu_read_lock */
		un = find_alloc_undo(ns, semid);
		if (IS_ERR(un)) {
			error = PTR_ERR(un);
			goto out_free;
		}
	} else {
		un = NULL;
		rcu_read_lock();
	}

	sma = sem_obtain_object_check(ns, semid);
	if (IS_ERR(sma)) {
		rcu_read_unlock();
		error = PTR_ERR(sma);
		goto out_free;
	}

	error = -EFBIG;
	if (max >= sma->sem_nsems) {
		rcu_read_unlock();
		goto out_free;
	}

	error = -EACCES;
	if (ipcperms(ns, &sma->sem_perm, alter ? S_IWUGO : S_IRUGO)) {
		rcu_read_unlock();
		goto out_free;
	}

	error = security_sem_semop(sma, sops, nsops, alter);
	if (error) {
		rcu_read_unlock();
		goto out_free;
	}

	error = -EIDRM;
	locknum = sem_lock(sma, sops, nsops);
	/*
	 * We eventually might perform the following check in a lockless
	 * fashion, considering ipc_valid_object() locking constraints.
	 * If nsops == 1 and there is no contention for sem_perm.lock, then
	 * only a per-semaphore lock is held and it's OK to proceed with the
	 * check below. More details on the fine grained locking scheme
	 * entangled here and why it's RMID race safe on comments at sem_lock()
	 */
	if (!ipc_valid_object(&sma->sem_perm))
		goto out_unlock_free;
	/*
	 * semid identifiers are not unique - find_alloc_undo may have
	 * allocated an undo structure, it was invalidated by an RMID
	 * and now a new array with received the same id. Check and fail.
	 * This case can be detected checking un->semid. The existence of
	 * "un" itself is guaranteed by rcu.
	 */
	if (un && un->semid == -1)
		goto out_unlock_free;

	queue.sops = sops;
	queue.nsops = nsops;
	queue.undo = un;
	queue.pid = task_tgid_vnr(current);
	queue.alter = alter;
	queue.dupsop = dupsop;

	error = perform_atomic_semop(sma, &queue);
	if (error == 0) { /* non-blocking succesfull path */
		DEFINE_WAKE_Q(wake_q);

		/*
		 * If the operation was successful, then do
		 * the required updates.
		 */
		if (alter)
			do_smart_update(sma, sops, nsops, 1, &wake_q);
		else
			set_semotime(sma, sops);

		sem_unlock(sma, locknum);
		rcu_read_unlock();
		wake_up_q(&wake_q);

		goto out_free;
	}
	if (error < 0) /* non-blocking error path */
		goto out_unlock_free;

	/*
	 * We need to sleep on this operation, so we put the current
	 * task into the pending queue and go to sleep.
	 */
	if (nsops == 1) {
		struct sem *curr;
		curr = &sma->sems[sops->sem_num];

		if (alter) {
			if (sma->complex_count) {
				list_add_tail(&queue.list,
						&sma->pending_alter);
			} else {

				list_add_tail(&queue.list,
						&curr->pending_alter);
			}
		} else {
			list_add_tail(&queue.list, &curr->pending_const);
		}
	} else {
		if (!sma->complex_count)
			merge_queues(sma);

		if (alter)
			list_add_tail(&queue.list, &sma->pending_alter);
		else
			list_add_tail(&queue.list, &sma->pending_const);

		sma->complex_count++;
	}

	do {
		queue.status = -EINTR;
		queue.sleeper = current;

		__set_current_state(TASK_INTERRUPTIBLE);
		sem_unlock(sma, locknum);
		rcu_read_unlock();

		if (timeout)
			jiffies_left = schedule_timeout(jiffies_left);
		else
			schedule();

		/*
		 * fastpath: the semop has completed, either successfully or
		 * not, from the syscall pov, is quite irrelevant to us at this
		 * point; we're done.
		 *
		 * We _do_ care, nonetheless, about being awoken by a signal or
		 * spuriously.  The queue.status is checked again in the
		 * slowpath (aka after taking sem_lock), such that we can detect
		 * scenarios where we were awakened externally, during the
		 * window between wake_q_add() and wake_up_q().
		 */
		error = READ_ONCE(queue.status);
		if (error != -EINTR) {
			/*
			 * User space could assume that semop() is a memory
			 * barrier: Without the mb(), the cpu could
			 * speculatively read in userspace stale data that was
			 * overwritten by the previous owner of the semaphore.
			 */
			smp_mb();
			goto out_free;
		}

		rcu_read_lock();
		locknum = sem_lock(sma, sops, nsops);

		if (!ipc_valid_object(&sma->sem_perm))
			goto out_unlock_free;

		error = READ_ONCE(queue.status);

		/*
		 * If queue.status != -EINTR we are woken up by another process.
		 * Leave without unlink_queue(), but with sem_unlock().
		 */
		if (error != -EINTR)
			goto out_unlock_free;

		/*
		 * If an interrupt occurred we have to clean up the queue.
		 */
		if (timeout && jiffies_left == 0)
			error = -EAGAIN;
	} while (error == -EINTR && !signal_pending(current)); /* spurious */

	unlink_queue(sma, &queue);

out_unlock_free:
	sem_unlock(sma, locknum);
	rcu_read_unlock();
out_free:
	if (sops != fast_sops)
		kvfree(sops);
	return error;
}

SYSCALL_DEFINE4(semtimedop, int, semid, struct sembuf __user *, tsops,
		unsigned, nsops, const struct timespec __user *, timeout)
{
	if (timeout) {
		struct timespec64 ts;
		if (get_timespec64(&ts, timeout))
			return -EFAULT;
		return do_semtimedop(semid, tsops, nsops, &ts);
	}
	return do_semtimedop(semid, tsops, nsops, NULL);
}

#ifdef CONFIG_COMPAT
COMPAT_SYSCALL_DEFINE4(semtimedop, int, semid, struct sembuf __user *, tsems,
		       unsigned, nsops,
		       const struct compat_timespec __user *, timeout)
{
	if (timeout) {
		struct timespec64 ts;
		if (compat_get_timespec64(&ts, timeout))
			return -EFAULT;
		return do_semtimedop(semid, tsems, nsops, &ts);
	}
	return do_semtimedop(semid, tsems, nsops, NULL);
}
#endif

SYSCALL_DEFINE3(semop, int, semid, struct sembuf __user *, tsops,
		unsigned, nsops)
{
	return do_semtimedop(semid, tsops, nsops, NULL);
}

/* If CLONE_SYSVSEM is set, establish sharing of SEM_UNDO state between
 * parent and child tasks.
 */

int copy_semundo(unsigned long clone_flags, struct task_struct *tsk)
{
	struct sem_undo_list *undo_list;
	int error;

	if (clone_flags & CLONE_SYSVSEM) {
		error = get_undo_list(&undo_list);
		if (error)
			return error;
		refcount_inc(&undo_list->refcnt);
		tsk->sysvsem.undo_list = undo_list;
	} else
		tsk->sysvsem.undo_list = NULL;

	return 0;
}

/*
 * add semadj values to semaphores, free undo structures.
 * undo structures are not freed when semaphore arrays are destroyed
 * so some of them may be out of date.
 * IMPLEMENTATION NOTE: There is some confusion over whether the
 * set of adjustments that needs to be done should be done in an atomic
 * manner or not. That is, if we are attempting to decrement the semval
 * should we queue up and wait until we can do so legally?
 * The original implementation attempted to do this (queue and wait).
 * The current implementation does not do so. The POSIX standard
 * and SVID should be consulted to determine what behavior is mandated.
 */
void exit_sem(struct task_struct *tsk)
{
	struct sem_undo_list *ulp;

	ulp = tsk->sysvsem.undo_list;
	if (!ulp)
		return;
	tsk->sysvsem.undo_list = NULL;

	if (!refcount_dec_and_test(&ulp->refcnt))
		return;

	for (;;) {
		struct sem_array *sma;
		struct sem_undo *un;
		int semid, i;
		DEFINE_WAKE_Q(wake_q);

		cond_resched();

		rcu_read_lock();
		un = list_entry_rcu(ulp->list_proc.next,
				    struct sem_undo, list_proc);
		if (&un->list_proc == &ulp->list_proc) {
			/*
			 * We must wait for freeary() before freeing this ulp,
			 * in case we raced with last sem_undo. There is a small
			 * possibility where we exit while freeary() didn't
			 * finish unlocking sem_undo_list.
			 */
			spin_lock(&ulp->lock);
			spin_unlock(&ulp->lock);
			rcu_read_unlock();
			break;
		}
		spin_lock(&ulp->lock);
		semid = un->semid;
		spin_unlock(&ulp->lock);

		/* exit_sem raced with IPC_RMID, nothing to do */
		if (semid == -1) {
			rcu_read_unlock();
			continue;
		}

		sma = sem_obtain_object_check(tsk->nsproxy->ipc_ns, semid);
		/* exit_sem raced with IPC_RMID, nothing to do */
		if (IS_ERR(sma)) {
			rcu_read_unlock();
			continue;
		}

		sem_lock(sma, NULL, -1);
		/* exit_sem raced with IPC_RMID, nothing to do */
		if (!ipc_valid_object(&sma->sem_perm)) {
			sem_unlock(sma, -1);
			rcu_read_unlock();
			continue;
		}
		un = __lookup_undo(ulp, semid);
		if (un == NULL) {
			/* exit_sem raced with IPC_RMID+semget() that created
			 * exactly the same semid. Nothing to do.
			 */
			sem_unlock(sma, -1);
			rcu_read_unlock();
			continue;
		}

		/* remove un from the linked lists */
		ipc_assert_locked_object(&sma->sem_perm);
		list_del(&un->list_id);

		/* we are the last process using this ulp, acquiring ulp->lock
		 * isn't required. Besides that, we are also protected against
		 * IPC_RMID as we hold sma->sem_perm lock now
		 */
		list_del_rcu(&un->list_proc);

		/* perform adjustments registered in un */
		for (i = 0; i < sma->sem_nsems; i++) {
			struct sem *semaphore = &sma->sems[i];
			if (un->semadj[i]) {
				semaphore->semval += un->semadj[i];
				/*
				 * Range checks of the new semaphore value,
				 * not defined by sus:
				 * - Some unices ignore the undo entirely
				 *   (e.g. HP UX 11i 11.22, Tru64 V5.1)
				 * - some cap the value (e.g. FreeBSD caps
				 *   at 0, but doesn't enforce SEMVMX)
				 *
				 * Linux caps the semaphore value, both at 0
				 * and at SEMVMX.
				 *
				 *	Manfred <manfred@colorfullife.com>
				 */
				if (semaphore->semval < 0)
					semaphore->semval = 0;
				if (semaphore->semval > SEMVMX)
					semaphore->semval = SEMVMX;
				semaphore->sempid = task_tgid_vnr(current);
			}
		}
		/* maybe some queued-up processes were waiting for this */
		do_smart_update(sma, NULL, 0, 1, &wake_q);
		sem_unlock(sma, -1);
		rcu_read_unlock();
		wake_up_q(&wake_q);

		kfree_rcu(un, rcu);
	}
	kfree(ulp);
}

#ifdef CONFIG_PROC_FS
static int sysvipc_sem_proc_show(struct seq_file *s, void *it)
{
	struct user_namespace *user_ns = seq_user_ns(s);
	struct kern_ipc_perm *ipcp = it;
	struct sem_array *sma = container_of(ipcp, struct sem_array, sem_perm);
<<<<<<< HEAD
	time_t sem_otime;
=======
	time64_t sem_otime;
>>>>>>> bb176f67

	/*
	 * The proc interface isn't aware of sem_lock(), it calls
	 * ipc_lock_object() directly (in sysvipc_find_ipc).
	 * In order to stay compatible with sem_lock(), we must
	 * enter / leave complex_mode.
	 */
	complexmode_enter(sma);

	sem_otime = get_semotime(sma);

	seq_printf(s,
		   "%10d %10d  %4o %10u %5u %5u %5u %5u %10llu %10llu\n",
		   sma->sem_perm.key,
		   sma->sem_perm.id,
		   sma->sem_perm.mode,
		   sma->sem_nsems,
		   from_kuid_munged(user_ns, sma->sem_perm.uid),
		   from_kgid_munged(user_ns, sma->sem_perm.gid),
		   from_kuid_munged(user_ns, sma->sem_perm.cuid),
		   from_kgid_munged(user_ns, sma->sem_perm.cgid),
		   sem_otime,
		   sma->sem_ctime);

	complexmode_tryleave(sma);

	return 0;
}
#endif<|MERGE_RESOLUTION|>--- conflicted
+++ resolved
@@ -1170,11 +1170,7 @@
 
 	res = sma->sems[0].sem_otime;
 	for (i = 1; i < sma->sem_nsems; i++) {
-<<<<<<< HEAD
-		time_t to = sma->sems[i].sem_otime;
-=======
 		time64_t to = sma->sems[i].sem_otime;
->>>>>>> bb176f67
 
 		if (to > res)
 			res = to;
@@ -2299,11 +2295,7 @@
 	struct user_namespace *user_ns = seq_user_ns(s);
 	struct kern_ipc_perm *ipcp = it;
 	struct sem_array *sma = container_of(ipcp, struct sem_array, sem_perm);
-<<<<<<< HEAD
-	time_t sem_otime;
-=======
 	time64_t sem_otime;
->>>>>>> bb176f67
 
 	/*
 	 * The proc interface isn't aware of sem_lock(), it calls
